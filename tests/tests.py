#!/usr/bin/env python

import pytest
import os
import shutil
import json
import numpy as np
import cv2
from plantcv import plantcv as pcv
import plantcv.learn
import plantcv.parallel
import plantcv.utils
# Import matplotlib and use a null Template to block plotting to screen
# This will let us test debug = "plot"
import matplotlib

PARALLEL_TEST_DATA = os.path.join(os.path.dirname(os.path.abspath(__file__)), "parallel_data")
TEST_TMPDIR = os.path.join(os.path.dirname(os.path.abspath(__file__)), "..", ".cache")
TEST_IMG_DIR = "images"
TEST_IMG_DIR2 = "images_w_date"
TEST_SNAPSHOT_DIR = "snapshots"
TEST_PIPELINE = os.path.join(PARALLEL_TEST_DATA, "plantcv-script.py")
META_FIELDS = {"imgtype": 0, "camera": 1, "frame": 2, "zoom": 3, "lifter": 4, "gain": 5, "exposure": 6, "id": 7}
VALID_META = {
    # Camera settings
    "camera": {
        "label": "camera identifier",
        "datatype": "<class 'str'>",
        "value": "none"
    },
    "imgtype": {
        "label": "image type",
        "datatype": "<class 'str'>",
        "value": "none"
    },
    "zoom": {
        "label": "camera zoom setting",
        "datatype": "<class 'str'>",
        "value": "none"
    },
    "exposure": {
        "label": "camera exposure setting",
        "datatype": "<class 'str'>",
        "value": "none"
    },
    "gain": {
        "label": "camera gain setting",
        "datatype": "<class 'str'>",
        "value": "none"
    },
    "frame": {
        "label": "image series frame identifier",
        "datatype": "<class 'str'>",
        "value": "none"
    },
    "lifter": {
        "label": "imaging platform height setting",
        "datatype": "<class 'str'>",
        "value": "none"
    },
    # Date-Time
    "timestamp": {
        "label": "datetime of image",
        "datatype": "<class 'datetime.datetime'>",
        "value": None
    },
    # Sample attributes
    "id": {
        "label": "image identifier",
        "datatype": "<class 'str'>",
        "value": "none"
    },
    "plantbarcode": {
        "label": "plant barcode identifier",
        "datatype": "<class 'str'>",
        "value": "none"
    },
    "treatment": {
        "label": "treatment identifier",
        "datatype": "<class 'str'>",
        "value": "none"
    },
    "cartag": {
        "label": "plant carrier identifier",
        "datatype": "<class 'str'>",
        "value": "none"
    },
    # Experiment attributes
    "measurementlabel": {
        "label": "experiment identifier",
        "datatype": "<class 'str'>",
        "value": "none"
    },
    # Other
    "other": {
        "label": "other identifier",
        "datatype": "<class 'str'>",
        "value": "none"
    }
}

METADATA_COPROCESS = {
    'VIS_SV_0_z1_h1_g0_e82_117770.jpg': {
        'path': os.path.join(PARALLEL_TEST_DATA, 'snapshots', 'snapshot57383'),
        'camera': 'SV',
        'imgtype': 'VIS',
        'zoom': 'z1',
        'exposure': 'e82',
        'gain': 'g0',
        'frame': '0',
        'lifter': 'h1',
        'timestamp': '2014-10-22 17:49:35.187',
        'id': '117770',
        'plantbarcode': 'Ca031AA010564',
        'treatment': 'none',
        'cartag': '2143',
        'measurementlabel': 'C002ch_092214_biomass',
        'other': 'none',
        'coimg': 'NIR_SV_0_z1_h1_g0_e65_117779.jpg'
    },
    'NIR_SV_0_z1_h1_g0_e65_117779.jpg': {
        'path': os.path.join(PARALLEL_TEST_DATA, 'snapshots', 'snapshot57383'),
        'camera': 'SV',
        'imgtype': 'NIR',
        'zoom': 'z1',
        'exposure': 'e65',
        'gain': 'g0',
        'frame': '0',
        'lifter': 'h1',
        'timestamp': '2014-10-22 17:49:35.187',
        'id': '117779',
        'plantbarcode': 'Ca031AA010564',
        'treatment': 'none',
        'cartag': '2143',
        'measurementlabel': 'C002ch_092214_biomass',
        'other': 'none'
    }
}
METADATA_VIS_ONLY = {
    'VIS_SV_0_z1_h1_g0_e82_117770.jpg': {
        'path': os.path.join(PARALLEL_TEST_DATA, 'snapshots', 'snapshot57383'),
        'camera': 'SV',
        'imgtype': 'VIS',
        'zoom': 'z1',
        'exposure': 'e82',
        'gain': 'g0',
        'frame': '0',
        'lifter': 'h1',
        'timestamp': '2014-10-22 17:49:35.187',
        'id': '117770',
        'plantbarcode': 'Ca031AA010564',
        'treatment': 'none',
        'cartag': '2143',
        'measurementlabel': 'C002ch_092214_biomass',
        'other': 'none'
    }
}
METADATA_NIR_ONLY = {
    'NIR_SV_0_z1_h1_g0_e65_117779.jpg': {
        'path': os.path.join(PARALLEL_TEST_DATA, 'snapshots', 'snapshot57383'),
        'camera': 'SV',
        'imgtype': 'NIR',
        'zoom': 'z1',
        'exposure': 'e65',
        'gain': 'g0',
        'frame': '0',
        'lifter': 'h1',
        'timestamp': '2014-10-22 17:49:35.187',
        'id': '117779',
        'plantbarcode': 'Ca031AA010564',
        'treatment': 'none',
        'cartag': '2143',
        'measurementlabel': 'C002ch_092214_biomass',
        'other': 'none'
    }
}


# ##########################
# Tests setup function
# ##########################
def setup_function():
    if not os.path.exists(TEST_TMPDIR):
        os.mkdir(TEST_TMPDIR)


# ##############################
# Tests for the parallel subpackage
# ##############################


def test_plantcv_parallel_metadata_parser_snapshots():
    data_dir = os.path.join(PARALLEL_TEST_DATA, TEST_SNAPSHOT_DIR)
    meta_filters = {"imgtype": "VIS"}
    start_date = 1413936000
    end_date = 1414022400
    error_log = open(os.path.join(TEST_TMPDIR, "error.log"), 'w')
    jobcount, meta = plantcv.parallel.metadata_parser(data_dir=data_dir, meta_fields=META_FIELDS,
                                                      valid_meta=VALID_META, meta_filters=meta_filters,
                                                      start_date=start_date, end_date=end_date, error_log=error_log,
                                                      delimiter="_", file_type="jpg", coprocess="NIR")
    assert meta == METADATA_COPROCESS


def test_plantcv_parallel_metadata_parser_snapshots_coimg():
    data_dir = os.path.join(PARALLEL_TEST_DATA, TEST_SNAPSHOT_DIR)
    meta_filters = {"imgtype": "VIS"}
    start_date = 1413936000
    end_date = 1414022400
    error_log = open(os.path.join(TEST_TMPDIR, "error.log"), 'w')
    jobcount, meta = plantcv.parallel.metadata_parser(data_dir=data_dir, meta_fields=META_FIELDS,
                                                      valid_meta=VALID_META, meta_filters=meta_filters,
                                                      start_date=start_date, end_date=end_date, error_log=error_log,
                                                      delimiter="_", file_type="jpg", coprocess="FAKE")
    assert meta == METADATA_VIS_ONLY


def test_plantcv_parallel_metadata_parser_images():
    data_dir = os.path.join(PARALLEL_TEST_DATA, TEST_IMG_DIR)
    meta_filters = {"imgtype": "VIS"}
    start_date = 1413936000
    end_date = 1414022400
    error_log = open(os.path.join(TEST_TMPDIR, "error.log"), 'w')
    jobcount, meta = plantcv.parallel.metadata_parser(data_dir=data_dir, meta_fields=META_FIELDS,
                                                      valid_meta=VALID_META, meta_filters=meta_filters,
                                                      start_date=start_date, end_date=end_date, error_log=error_log,
                                                      delimiter="_", file_type="jpg", coprocess=None)
    expected = {
        'VIS_SV_0_z1_h1_g0_e82_117770.jpg': {
            'path': os.path.join(PARALLEL_TEST_DATA, 'images'),
            'camera': 'SV',
            'imgtype': 'VIS',
            'zoom': 'z1',
            'exposure': 'e82',
            'gain': 'g0',
            'frame': '0',
            'lifter': 'h1',
            'timestamp': None,
            'id': '117770',
            'plantbarcode': 'none',
            'treatment': 'none',
            'cartag': 'none',
            'measurementlabel': 'none',
            'other': 'none'}
    }
    assert meta == expected


def test_plantcv_parallel_metadata_parser_images_outside_daterange():
    data_dir = os.path.join(PARALLEL_TEST_DATA, TEST_IMG_DIR2)
    meta_filters = {"imgtype": "VIS"}
    start_date = 10
    end_date = 10
    meta_fields = {"imgtype": 0, "camera": 1, "frame": 2, "zoom": 3, "lifter": 4, "gain": 5, "exposure": 6,
                   "timestamp": 7}
    error_log = open(os.path.join(TEST_TMPDIR, "error.log"), 'w')
    jobcount, meta = plantcv.parallel.metadata_parser(data_dir=data_dir, meta_fields=meta_fields,
                                                      valid_meta=VALID_META, meta_filters=meta_filters,
                                                      start_date=start_date, end_date=end_date, error_log=error_log,
                                                      delimiter="_", file_type="jpg", coprocess=None)
    assert meta == {}


def test_plantcv_parallel_metadata_parser_snapshot_outside_daterange():
    data_dir = os.path.join(PARALLEL_TEST_DATA, TEST_SNAPSHOT_DIR)
    meta_filters = {"imgtype": "VIS"}
    start_date = 10
    end_date = 10
    error_log = open(os.path.join(TEST_TMPDIR, "error.log"), 'w')
    jobcount, meta = plantcv.parallel.metadata_parser(data_dir=data_dir, meta_fields=META_FIELDS,
                                                      valid_meta=VALID_META, meta_filters=meta_filters,
                                                      start_date=start_date, end_date=end_date, error_log=error_log,
                                                      delimiter="_", file_type="jpg", coprocess=None)

    assert meta == {}


def test_plantcv_parallel_metadata_parser_fail_images():
    data_dir = os.path.join(PARALLEL_TEST_DATA, TEST_SNAPSHOT_DIR)
    meta_filters = {"cartag": "VIS"}
    start_date = 10
    end_date = 10
    error_log = open(os.path.join(TEST_TMPDIR, "error.log"), 'w')
    jobcount, meta = plantcv.parallel.metadata_parser(data_dir=data_dir, meta_fields=META_FIELDS,
                                                      valid_meta=VALID_META, meta_filters=meta_filters,
                                                      start_date=start_date, end_date=end_date, error_log=error_log,
                                                      delimiter="_", file_type="jpg", coprocess="NIR")

    assert meta == METADATA_NIR_ONLY


def test_plantcv_parallel_metadata_parser_images_no_frame():
    data_dir = os.path.join(PARALLEL_TEST_DATA, TEST_SNAPSHOT_DIR)
    meta_fields = {"imgtype": 0, "camera": 1, "X": 2, "zoom": 3, "lifter": 4, "gain": 5, "exposure": 6, "id": 7}
    meta_filters = {"imgtype": "VIS"}
    start_date = 1413936000
    end_date = 1414022400
    error_log = open(os.path.join(TEST_TMPDIR, "error.log"), 'w')
    jobcount, meta = plantcv.parallel.metadata_parser(data_dir=data_dir, meta_fields=meta_fields,
                                                      valid_meta=VALID_META, meta_filters=meta_filters,
                                                      start_date=start_date, end_date=end_date, error_log=error_log,
                                                      delimiter="_", file_type="jpg", coprocess="NIR")
    assert meta == {
        'VIS_SV_0_z1_h1_g0_e82_117770.jpg': {
            'path': os.path.join(PARALLEL_TEST_DATA, 'snapshots', 'snapshot57383'),
            'camera': 'SV',
            'imgtype': 'VIS',
            'zoom': 'z1',
            'exposure': 'e82',
            'gain': 'g0',
            'frame': 'none',
            'lifter': 'h1',
            'timestamp': '2014-10-22 17:49:35.187',
            'id': '117770',
            'plantbarcode': 'Ca031AA010564',
            'treatment': 'none',
            'cartag': '2143',
            'measurementlabel': 'C002ch_092214_biomass',
            'other': 'none',
            'coimg': 'NIR_SV_0_z1_h1_g0_e65_117779.jpg'
        },
        'NIR_SV_0_z1_h1_g0_e65_117779.jpg': {
            'path': os.path.join(PARALLEL_TEST_DATA, 'snapshots', 'snapshot57383'),
            'camera': 'SV',
            'imgtype': 'NIR',
            'zoom': 'z1',
            'exposure': 'e65',
            'gain': 'g0',
            'frame': 'none',
            'lifter': 'h1',
            'timestamp': '2014-10-22 17:49:35.187',
            'id': '117779',
            'plantbarcode': 'Ca031AA010564',
            'treatment': 'none',
            'cartag': '2143',
            'measurementlabel': 'C002ch_092214_biomass',
            'other': 'none'
        }
    }


def test_plantcv_parallel_metadata_parser_images_no_camera():
    data_dir = os.path.join(PARALLEL_TEST_DATA, TEST_SNAPSHOT_DIR)
    meta_fields = {"imgtype": 0, "X": 1, "frame": 2, "zoom": 3, "lifter": 4, "gain": 5, "exposure": 6, "id": 7}
    meta_filters = {"imgtype": "VIS"}
    start_date = 1413936000
    end_date = 1414022400
    error_log = open(os.path.join(TEST_TMPDIR, "error.log"), 'w')
    jobcount, meta = plantcv.parallel.metadata_parser(data_dir=data_dir, meta_fields=meta_fields,
                                                      valid_meta=VALID_META, meta_filters=meta_filters,
                                                      start_date=start_date, end_date=end_date, error_log=error_log,
                                                      delimiter="_", file_type="jpg", coprocess="NIR")
    assert meta == {
        'VIS_SV_0_z1_h1_g0_e82_117770.jpg': {
            'path': os.path.join(PARALLEL_TEST_DATA, 'snapshots', 'snapshot57383'),
            'camera': 'none',
            'imgtype': 'VIS',
            'zoom': 'z1',
            'exposure': 'e82',
            'gain': 'g0',
            'frame': '0',
            'lifter': 'h1',
            'timestamp': '2014-10-22 17:49:35.187',
            'id': '117770',
            'plantbarcode': 'Ca031AA010564',
            'treatment': 'none',
            'cartag': '2143',
            'measurementlabel': 'C002ch_092214_biomass',
            'other': 'none',
            'coimg': 'NIR_SV_0_z1_h1_g0_e65_117779.jpg'
        },
        'NIR_SV_0_z1_h1_g0_e65_117779.jpg': {
            'path': os.path.join(PARALLEL_TEST_DATA, 'snapshots', 'snapshot57383'),
            'camera': 'none',
            'imgtype': 'NIR',
            'zoom': 'z1',
            'exposure': 'e65',
            'gain': 'g0',
            'frame': '0',
            'lifter': 'h1',
            'timestamp': '2014-10-22 17:49:35.187',
            'id': '117779',
            'plantbarcode': 'Ca031AA010564',
            'treatment': 'none',
            'cartag': '2143',
            'measurementlabel': 'C002ch_092214_biomass',
            'other': 'none'
        }
    }


def test_plantcv_parallel_job_builder_single_image():
    jobs = plantcv.parallel.job_builder(meta=METADATA_VIS_ONLY, valid_meta=VALID_META, workflow=TEST_PIPELINE,
                                        job_dir=TEST_TMPDIR, out_dir=TEST_TMPDIR, coprocess=None,
                                        other_args="--other on", writeimg=True)

    image_name = list(METADATA_VIS_ONLY.keys())[0]
    image_path = os.path.join(METADATA_VIS_ONLY[image_name]['path'], image_name)
    result_file = os.path.join(TEST_TMPDIR, image_name + '.txt')

    expected = ['python', TEST_PIPELINE, '--image', image_path, '--outdir', TEST_TMPDIR, '--result', result_file,
                '--writeimg', '--other', 'on']

    if len(expected) != len(jobs[0]):
        assert False
    else:
        assert all([i == j] for i, j in zip(jobs[0], expected))


def test_plantcv_parallel_job_builder_coprocess():
    jobs = plantcv.parallel.job_builder(meta=METADATA_COPROCESS, valid_meta=VALID_META, workflow=TEST_PIPELINE,
                                        job_dir=TEST_TMPDIR, out_dir=TEST_TMPDIR, coprocess='NIR',
                                        other_args="--other on", writeimg=True)

    img_names = list(METADATA_COPROCESS.keys())
    vis_name = img_names[0]
    vis_path = os.path.join(METADATA_COPROCESS[vis_name]['path'], vis_name)
    result_file = os.path.join(TEST_TMPDIR, vis_name + '.txt')
    nir_name = img_names[1]
    coresult_file = os.path.join(TEST_TMPDIR, nir_name + '.txt')

    expected = ['python', TEST_PIPELINE, '--image', vis_path, '--outdir', TEST_TMPDIR, '--result', result_file,
                '--coresult', coresult_file, '--writeimg', '--other', 'on']

    if len(expected) != len(jobs[0]):
        assert False
    else:
        assert all([i == j] for i, j in zip(jobs[0], expected))


def test_plantcv_parallel_multiprocess():
    image_name = list(METADATA_VIS_ONLY.keys())[0]
    image_path = os.path.join(METADATA_VIS_ONLY[image_name]['path'], image_name)
    result_file = os.path.join(TEST_TMPDIR, image_name + '.txt')
    jobs = [['python', TEST_PIPELINE, '--image', image_path, '--outdir', TEST_TMPDIR, '--result', result_file,
             '--writeimg', '--other', 'on']]
    plantcv.parallel.multiprocess(jobs, 1)
    assert os.path.exists(result_file)


def test_plantcv_parallel_process_results():
    # Create a test tmp directory
    cache_dir = os.path.join(TEST_TMPDIR, "test_plantcv_parallel_process_results")
    os.mkdir(cache_dir)
    plantcv.parallel.process_results(job_dir=os.path.join(PARALLEL_TEST_DATA, "results"),
                                     json_file=os.path.join(cache_dir, 'appended_results.json'))
    plantcv.parallel.process_results(job_dir=os.path.join(PARALLEL_TEST_DATA, "results"),
                                     json_file=os.path.join(cache_dir, 'appended_results.json'))
    # Assert that the output JSON file matches the expected output JSON file
    result_file = open(os.path.join(cache_dir, "appended_results.json"), "r")
    results = json.load(result_file)
    result_file.close()
    expected_file = open(os.path.join(PARALLEL_TEST_DATA, "appended_results.json"))
    expected = json.load(expected_file)
    expected_file.close()
    assert results == expected


def test_plantcv_parallel_process_results_new_output():
    # Create a test tmp directory
    cache_dir = os.path.join(TEST_TMPDIR, "test_plantcv_parallel_process_results_new_output")
    os.mkdir(cache_dir)
    plantcv.parallel.process_results(job_dir=os.path.join(PARALLEL_TEST_DATA, "results"),
                                     json_file=os.path.join(cache_dir, 'new_result.json'))
    # Assert output matches expected values
    result_file = open(os.path.join(cache_dir, "new_result.json"), "r")
    results = json.load(result_file)
    result_file.close()
    expected_file = open(os.path.join(PARALLEL_TEST_DATA, "new_result.json"))
    expected = json.load(expected_file)
    expected_file.close()
    assert results == expected


def test_plantcv_parallel_process_results_valid_json():
    # Test when the file is a valid json file but doesn't contain expected keys
    with pytest.raises(RuntimeError):
        plantcv.parallel.process_results(job_dir=os.path.join(PARALLEL_TEST_DATA, "results"),
                                         json_file=os.path.join(PARALLEL_TEST_DATA, "valid.json"))


def test_plantcv_parallel_process_results_invalid_json():
    # Create a test tmp directory
    cache_dir = os.path.join(TEST_TMPDIR, "test_plantcv_parallel_process_results_invalid_json")
    os.mkdir(cache_dir)
    # Move the test data to the tmp directory
    shutil.copytree(os.path.join(PARALLEL_TEST_DATA, "bad_results"), os.path.join(cache_dir, "bad_results"))
    with pytest.raises(RuntimeError):
        plantcv.parallel.process_results(job_dir=os.path.join(cache_dir, "bad_results"),
                                         json_file=os.path.join(cache_dir, "bad_results", "invalid.txt"))


# ####################################################################################################################
# ########################################### PLANTCV MAIN PACKAGE ###################################################
matplotlib.use('Template', warn=False)

TEST_DATA = os.path.join(os.path.dirname(os.path.abspath(__file__)), "data")
HYPERSPECTRAL_TEST_DATA = os.path.join(os.path.dirname(os.path.abspath(__file__)), "hyperspectral_data")
HYPERSPECTRAL_DATA = "darkReference"
HYPERSPECTRAL_HDR = "darkReference.hdr"
<<<<<<< HEAD
HYPERSPECTRAL_DATA_NO_DEFAULT = "darkReference2"
HYPERSPECTRAL_HDR_NO_DEFAULT = "darkReference2.hdr"
HYPERSPECTRAL_DATA_APPROX_PSEUDO = "darkReference3"
HYPERSPECTRAL_HDR_APPROX_PSEUDO = "darkReference3.hdr"
HYPERSPECTRAL_HDR_SMALL_RANGE = {'description': '{[HEADWALL Hyperspec III]}', 'samples': '800', 'lines': '1',
                                 'bands': '978', 'header offset': '0',  'file type': 'ENVI Standard',
                                 'interleave': 'bil', 'sensor type': 'Unknown', 'byte order': '0',
                                 'default bands': '159,253,520', 'wavelength units': 'nm',
                                 'wavelength': ['379.027', '379.663', '380.3', '380.936', '381.573', '382.209']}
=======
>>>>>>> d2be0b48
TEST_COLOR_DIM = (2056, 2454, 3)
TEST_GRAY_DIM = (2056, 2454)
TEST_BINARY_DIM = TEST_GRAY_DIM
TEST_INPUT_COLOR = "input_color_img.jpg"
TEST_INPUT_GRAY = "input_gray_img.jpg"
TEST_INPUT_GRAY_SMALL = "input_gray_img_small.jpg"
TEST_INPUT_BINARY = "input_binary_img.png"
# Image from http://www.libpng.org/pub/png/png-OwlAlpha.html
# This image may be used, edited and reproduced freely.
TEST_INPUT_RGBA = "input_rgba.png"
TEST_INPUT_BAYER = "bayer_img.png"
TEST_INPUT_ROI = "input_roi.npz"
TEST_INPUT_CONTOURS = "input_contours.npz"
TEST_INPUT_CONTOURS1 = "input_contours1.npz"
TEST_VIS = "VIS_SV_0_z300_h1_g0_e85_v500_93054.png"
TEST_NIR = "NIR_SV_0_z300_h1_g0_e15000_v500_93059.png"
TEST_VIS_TV = "VIS_TV_0_z300_h1_g0_e85_v500_93054.png"
TEST_NIR_TV = "NIR_TV_0_z300_h1_g0_e15000_v500_93059.png"
TEST_INPUT_MASK = "input_mask_binary.png"
TEST_INPUT_MASK_OOB = "mask_outbounds.png"
TEST_INPUT_MASK_RESIZE = "input_mask_resize.png"
TEST_INPUT_NIR_MASK = "input_nir.png"
TEST_INPUT_FDARK = "FLUO_TV_dark.png"
TEST_INPUT_FDARK_LARGE = "FLUO_TV_DARK_large"
TEST_INPUT_FMIN = "FLUO_TV_min.png"
TEST_INPUT_FMAX = "FLUO_TV_max.png"
TEST_INPUT_FMASK = "FLUO_TV_MASK.png"
TEST_INPUT_GREENMAG = "input_green-magenta.jpg"
TEST_INPUT_MULTI = "multi_ori_image.jpg"
TEST_INPUT_MULTI_OBJECT = "roi_objects.npz"
TEST_INPUT_MULTI_CONTOUR = "multi_contours.npz"
TEST_INPUT_ClUSTER_CONTOUR = "clusters_i.npz"
TEST_INPUT_MULTI_HIERARCHY = "multi_hierarchy.npz"
TEST_INPUT_VISUALIZE_CONTOUR = "roi_objects_visualize.npz"
TEST_INPUT_VISUALIZE_HIERARCHY = "roi_obj_hierarchy_visualize.npz"
TEST_INPUT_VISUALIZE_CLUSTERS = "clusters_i_visualize.npz"
TEST_INPUT_VISUALIZE_BACKGROUND = "visualize_background_img.png"
TEST_INPUT_GENOTXT = "cluster_names.txt"
TEST_INPUT_GENOTXT_TOO_MANY = "cluster_names_too_many.txt"
TEST_INPUT_CROPPED = 'cropped_img.jpg'
TEST_INPUT_CROPPED_MASK = 'cropped-mask.png'
TEST_INPUT_MARKER = 'seed-image.jpg'
TEST_INPUT_SKELETON = 'input_skeleton.png'
TEST_INPUT_SKELETON_PRUNED = 'input_pruned_skeleton.png'
TEST_FOREGROUND = "TEST_FOREGROUND.jpg"
TEST_BACKGROUND = "TEST_BACKGROUND.jpg"
TEST_PDFS = "naive_bayes_pdfs.txt"
TEST_PDFS_BAD = "naive_bayes_pdfs_bad.txt"
TEST_VIS_SMALL = "setaria_small_vis.png"
TEST_MASK_SMALL = "setaria_small_mask.png"
TEST_VIS_COMP_CONTOUR = "setaria_composed_contours.npz"
TEST_ACUTE_RESULT = np.asarray([[[119, 285]], [[151, 280]], [[168, 267]], [[168, 262]], [[171, 261]], [[224, 269]],
                                [[246, 271]], [[260, 277]], [[141, 248]], [[183, 194]], [[188, 237]], [[173, 240]],
                                [[186, 260]], [[147, 244]], [[163, 246]], [[173, 268]], [[170, 272]], [[151, 320]],
                                [[195, 289]], [[228, 272]], [[210, 272]], [[209, 247]], [[210, 232]]])
TEST_VIS_SMALL_PLANT = "setaria_small_plant_vis.png"
TEST_MASK_SMALL_PLANT = "setaria_small_plant_mask.png"
TEST_VIS_COMP_CONTOUR_SMALL_PLANT = "setaria_small_plant_composed_contours.npz"
TEST_SAMPLED_RGB_POINTS = "sampled_rgb_points.txt"
TEST_TARGET_IMG = "target_img.png"
TEST_TARGET_IMG_WITH_HEXAGON = "target_img_w_hexagon.png"
TEST_TARGET_IMG_TRIANGLE = "target_img copy.png"
TEST_SOURCE1_IMG = "source1_img.png"
TEST_SOURCE2_IMG = "source2_img.png"
TEST_TARGET_MASK = "mask_img.png"
TEST_TARGET_IMG_COLOR_CARD = "color_card_target.png"
TEST_SOURCE2_MASK = "mask2_img.png"
TEST_TARGET_MATRIX = "target_matrix.npz"
TEST_SOURCE1_MATRIX = "source1_matrix.npz"
TEST_SOURCE2_MATRIX = "source2_matrix.npz"
TEST_MATRIX_B1 = "matrix_b1.npz"
TEST_MATRIX_B2 = "matrix_b2.npz"
TEST_TRANSFORM1 = "transformation_matrix1.npz"
TEST_MATRIX_M1 = "matrix_m1.npz"
TEST_MATRIX_M2 = "matrix_m2.npz"
TEST_S1_CORRECTED = "source_corrected.png"
TEST_SKELETON_OBJECTS = "skeleton_objects.npz"
TEST_SKELETON_HIERARCHIES = "skeleton_hierarchies.npz"
TEST_THERMAL_ARRAY = "thermal_img.npz"
TEST_THERMAL_IMG_MASK = "thermal_img_mask.png"
TEST_INPUT_THERMAL_CSV = "FLIR2600.csv"


# ##########################
# Tests for the main package
# ##########################
def test_plantcv_acute():
    # Read in test data
    mask = cv2.imread(os.path.join(TEST_DATA, TEST_MASK_SMALL), -1)
    contours_npz = np.load(os.path.join(TEST_DATA, TEST_VIS_COMP_CONTOUR), encoding="latin1")
    obj_contour = contours_npz['arr_0']
    # Test with debug = "print"
    pcv.params.debug = "print"
    _ = pcv.acute(obj=obj_contour, win=5, thresh=15, mask=mask)
    _ = pcv.acute(obj=obj_contour, win=0, thresh=15, mask=mask)
    _ = pcv.acute(obj=np.array(([[213, 190]], [[83, 61]], [[149, 246]])), win=84, thresh=192, mask=mask)
    _ = pcv.acute(obj=np.array(([[3, 29]], [[31, 102]], [[161, 63]])), win=148, thresh=56, mask=mask)
    _ = pcv.acute(obj=np.array(([[103, 154]], [[27, 227]], [[152, 83]])), win=35, thresh=0, mask=mask)
    # Test with debug = None
    pcv.params.debug = None
    _ = pcv.acute(obj=np.array(([[103, 154]], [[27, 227]], [[152, 83]])), win=35, thresh=0, mask=mask)
    _ = pcv.acute(obj=obj_contour, win=0, thresh=15, mask=mask)
    homology_pts = pcv.acute(obj=obj_contour, win=5, thresh=15, mask=mask)
    assert all([i == j] for i, j in zip(np.shape(homology_pts), (29, 1, 2)))


def test_plantcv_acute_vertex():
    # Test cache directory
    cache_dir = os.path.join(TEST_TMPDIR, "test_plantcv_acute_vertex")
    os.mkdir(cache_dir)
    pcv.params.debug_outdir = cache_dir
    # Read in test data
    img = cv2.imread(os.path.join(TEST_DATA, TEST_VIS_SMALL))
    contours_npz = np.load(os.path.join(TEST_DATA, TEST_VIS_COMP_CONTOUR), encoding="latin1")
    obj_contour = contours_npz['arr_0']
    # Test with debug = "print"
    pcv.params.debug = "print"
    _ = pcv.acute_vertex(obj=obj_contour, win=5, thresh=15, sep=5, img=img)
    _ = pcv.acute_vertex(obj=[], win=5, thresh=15, sep=5, img=img)
    _ = pcv.acute_vertex(obj=[], win=.01, thresh=.01, sep=1, img=img)
    # Test with debug = "plot"
    pcv.params.debug = "plot"
    _ = pcv.acute_vertex(obj=obj_contour, win=5, thresh=15, sep=5, img=img)
    # Test with debug = None
    pcv.params.debug = None
    acute = pcv.acute_vertex(obj=obj_contour, win=5, thresh=15, sep=5, img=img)
    assert all([i == j] for i, j in zip(np.shape(acute), np.shape(TEST_ACUTE_RESULT)))
    pcv.outputs.clear()


def test_plantcv_acute_vertex_bad_obj():
    img = cv2.imread(os.path.join(TEST_DATA, TEST_VIS_SMALL))
    obj_contour = np.array([])
    pcv.params.debug = None
    result = pcv.acute_vertex(obj=obj_contour, win=5, thresh=15, sep=5, img=img)
    assert all([i == j] for i, j in zip(result, [0, ("NA", "NA")]))
    pcv.outputs.clear()


def test_plantcv_analyze_bound_horizontal():
    # Test cache directory
    cache_dir = os.path.join(TEST_TMPDIR, "test_plantcv_analyze_bound_horizontal")
    os.mkdir(cache_dir)
    pcv.params.debug_outdir = cache_dir
    # Read in test data
    img = cv2.imread(os.path.join(TEST_DATA, TEST_INPUT_COLOR))
    img_above_bound_only = cv2.imread(os.path.join(TEST_DATA, TEST_MASK_SMALL_PLANT))
    mask = cv2.imread(os.path.join(TEST_DATA, TEST_INPUT_BINARY), -1)
    contours_npz = np.load(os.path.join(TEST_DATA, TEST_INPUT_CONTOURS), encoding="latin1")
    object_contours = contours_npz['arr_0']
    # Test with debug = "print"
    pcv.params.debug = "print"
    _ = pcv.analyze_bound_horizontal(img=img, obj=object_contours, mask=mask, line_position=300)
    _ = pcv.analyze_bound_horizontal(img=img, obj=object_contours, mask=mask, line_position=100)
    _ = pcv.analyze_bound_horizontal(img=img_above_bound_only, obj=object_contours, mask=mask, line_position=1756)
    # Test with debug = "plot"
    pcv.params.debug = "plot"
    _ = pcv.analyze_bound_horizontal(img=img, obj=object_contours, mask=mask, line_position=1756)
    # Test with debug = None
    pcv.params.debug = None
    _ = pcv.analyze_bound_horizontal(img=img, obj=object_contours, mask=mask, line_position=1756)
    # Copy a test file to the cache directory
    shutil.copyfile(os.path.join(TEST_DATA, "data_results.txt"), os.path.join(cache_dir, "data_results.txt"))
    pcv.print_results(os.path.join(cache_dir, "data_results.txt"))
    assert len(pcv.outputs.observations) == 7
    pcv.outputs.clear()


def test_plantcv_analyze_bound_horizontal_grayscale_image():
    # Read in test data
    img = cv2.imread(os.path.join(TEST_DATA, TEST_INPUT_GRAY), -1)
    mask = cv2.imread(os.path.join(TEST_DATA, TEST_INPUT_BINARY), -1)
    contours_npz = np.load(os.path.join(TEST_DATA, TEST_INPUT_CONTOURS), encoding="latin1")
    object_contours = contours_npz['arr_0']
    # Test with a grayscale reference image and debug="plot"
    pcv.params.debug = "plot"
    boundary_img1 = pcv.analyze_bound_horizontal(img=img, obj=object_contours, mask=mask, line_position=1756)
    assert len(np.shape(boundary_img1)) == 3


def test_plantcv_analyze_bound_horizontal_neg_y():
    # Test cache directory
    cache_dir = os.path.join(TEST_TMPDIR, "test_plantcv_analyze_bound_horizontal")
    os.mkdir(cache_dir)
    pcv.params.debug_outdir = cache_dir
    # Read in test data
    img = cv2.imread(os.path.join(TEST_DATA, TEST_INPUT_COLOR))
    mask = cv2.imread(os.path.join(TEST_DATA, TEST_INPUT_BINARY), -1)
    contours_npz = np.load(os.path.join(TEST_DATA, TEST_INPUT_CONTOURS), encoding="latin1")
    object_contours = contours_npz['arr_0']
    # Test with debug=None, line position that will trigger -y
    pcv.params.debug = "plot"
    _ = pcv.analyze_bound_horizontal(img=img, obj=object_contours, mask=mask, line_position=-1000)
    _ = pcv.analyze_bound_horizontal(img=img, obj=object_contours, mask=mask, line_position=0)
    boundary_img1 = pcv.analyze_bound_horizontal(img=img, obj=object_contours, mask=mask, line_position=2056)
    shutil.copyfile(os.path.join(TEST_DATA, "data_results.txt"), os.path.join(cache_dir, "data_results.txt"))
    pcv.print_results(os.path.join(cache_dir, "data_results.txt"))
    assert pcv.outputs.observations['height_above_reference']['value'] == 713
    pcv.outputs.clear()


def test_plantcv_analyze_bound_vertical():
    # Test cache directory
    cache_dir = os.path.join(TEST_TMPDIR, "test_plantcv_analyze_bound_vertical")
    os.mkdir(cache_dir)
    pcv.params.debug_outdir = cache_dir
    # Read in test data
    img = cv2.imread(os.path.join(TEST_DATA, TEST_INPUT_COLOR))
    mask = cv2.imread(os.path.join(TEST_DATA, TEST_INPUT_BINARY), -1)
    contours_npz = np.load(os.path.join(TEST_DATA, TEST_INPUT_CONTOURS), encoding="latin1")
    object_contours = contours_npz['arr_0']
    # Test with debug = "print"
    pcv.params.debug = "print"
    _ = pcv.analyze_bound_vertical(img=img, obj=object_contours, mask=mask, line_position=1000)
    # Test with debug = "plot"
    pcv.params.debug = "plot"
    _ = pcv.analyze_bound_vertical(img=img, obj=object_contours, mask=mask, line_position=1000)
    # Test with debug = None
    pcv.params.debug = None
    boundary_img1 = pcv.analyze_bound_vertical(img=img, obj=object_contours, mask=mask, line_position=1000)
    pcv.print_results(os.path.join(cache_dir, "results.txt"))
    assert pcv.outputs.observations['width_left_reference']['value'] == 94
    pcv.outputs.clear()


def test_plantcv_analyze_bound_vertical_grayscale_image():
    # Test cache directory
    cache_dir = os.path.join(TEST_TMPDIR, "test_plantcv_analyze_bound_vertical")
    os.mkdir(cache_dir)
    pcv.params.debug_outdir = cache_dir
    # Read in test data
    img = cv2.imread(os.path.join(TEST_DATA, TEST_INPUT_GRAY), -1)
    mask = cv2.imread(os.path.join(TEST_DATA, TEST_INPUT_BINARY), -1)
    contours_npz = np.load(os.path.join(TEST_DATA, TEST_INPUT_CONTOURS), encoding="latin1")
    object_contours = contours_npz['arr_0']
    # Test with a grayscale reference image and debug="plot"
    pcv.params.debug = "plot"
    boundary_img1 = pcv.analyze_bound_vertical(img=img, obj=object_contours, mask=mask, line_position=1000)
    pcv.print_results(os.path.join(cache_dir, "results.txt"))
    assert pcv.outputs.observations['width_left_reference']['value'] == 94
    pcv.outputs.clear()


def test_plantcv_analyze_bound_vertical_neg_x():
    # Test cache directory
    cache_dir = os.path.join(TEST_TMPDIR, "test_plantcv_analyze_bound_vertical")
    os.mkdir(cache_dir)
    pcv.params.debug_outdir = cache_dir
    # Read in test data
    img = cv2.imread(os.path.join(TEST_DATA, TEST_INPUT_COLOR))
    mask = cv2.imread(os.path.join(TEST_DATA, TEST_INPUT_BINARY), -1)
    contours_npz = np.load(os.path.join(TEST_DATA, TEST_INPUT_CONTOURS), encoding="latin1")
    object_contours = contours_npz['arr_0']
    # Test with debug="plot", line position that will trigger -x
    pcv.params.debug = "plot"
    boundary_img1 = pcv.analyze_bound_vertical(img=img, obj=object_contours, mask=mask, line_position=2454)
    pcv.print_results(os.path.join(cache_dir, "results.txt"))
    assert pcv.outputs.observations['width_left_reference']['value'] == 441
    pcv.outputs.clear()


def test_plantcv_analyze_bound_vertical_small_x():
    # Test cache directory
    cache_dir = os.path.join(TEST_TMPDIR, "test_plantcv_analyze_bound_vertical")
    os.mkdir(cache_dir)
    pcv.params.debug_outdir = cache_dir
    # Read in test data
    img = cv2.imread(os.path.join(TEST_DATA, TEST_INPUT_COLOR))
    mask = cv2.imread(os.path.join(TEST_DATA, TEST_INPUT_BINARY), -1)
    contours_npz = np.load(os.path.join(TEST_DATA, TEST_INPUT_CONTOURS), encoding="latin1")
    object_contours = contours_npz['arr_0']
    # Test with debug='plot', line position that will trigger -x, and two channel object
    pcv.params.debug = "plot"
    boundary_img1 = pcv.analyze_bound_vertical(img=img, obj=object_contours, mask=mask, line_position=1)
    pcv.print_results(os.path.join(cache_dir, "results.txt"))
    assert pcv.outputs.observations['width_right_reference']['value'] == 441
    pcv.outputs.clear()

def test_plantcv_analyze_color():
    # Test cache directory
    cache_dir = os.path.join(TEST_TMPDIR, "test_plantcv_analyze_color")
    os.mkdir(cache_dir)
    pcv.params.debug_outdir = cache_dir
    # Read in test data
    img = cv2.imread(os.path.join(TEST_DATA, TEST_INPUT_COLOR))
    mask = cv2.imread(os.path.join(TEST_DATA, TEST_INPUT_BINARY), -1)
    # Test with debug = "print"
    pcv.params.debug = "print"
    _ = pcv.analyze_color(rgb_img=img, mask=mask, hist_plot_type="all")
    _ = pcv.analyze_color(rgb_img=img, mask=mask, hist_plot_type=None)

    # Test with debug = "plot"
    pcv.params.debug = "plot"
    _ = pcv.analyze_color(rgb_img=img, mask=mask, hist_plot_type=None)
    _ = pcv.analyze_color(rgb_img=img, mask=mask, hist_plot_type='lab')
    _ = pcv.analyze_color(rgb_img=img, mask=mask, hist_plot_type='hsv')
    _ = pcv.analyze_color(rgb_img=img, mask=mask, hist_plot_type=None)

    # Test with debug = None
    pcv.params.debug = None
    imgs = pcv.analyze_color(rgb_img=img, mask=mask, hist_plot_type='rgb')
    pcv.print_results(os.path.join(cache_dir, "results.txt"))
    assert pcv.outputs.observations['hue_median']['value'] == 84.0
    pcv.outputs.clear()


def test_plantcv_analyze_color_incorrect_image():
    img_binary = cv2.imread(os.path.join(TEST_DATA, TEST_INPUT_BINARY), -1)
    mask = cv2.imread(os.path.join(TEST_DATA, TEST_INPUT_BINARY), -1)
    with pytest.raises(RuntimeError):
        _ = pcv.analyze_color(rgb_img=img_binary, mask=mask, hist_plot_type=None)


def test_plantcv_analyze_color_bad_hist_type():
    img = cv2.imread(os.path.join(TEST_DATA, TEST_INPUT_COLOR))
    mask = cv2.imread(os.path.join(TEST_DATA, TEST_INPUT_BINARY), -1)
    pcv.params.debug = "plot"
    with pytest.raises(RuntimeError):
        _ = pcv.analyze_color(rgb_img=img, mask=mask, hist_plot_type='bgr')


def test_plantcv_analyze_color_incorrect_hist_plot_type():
    img = cv2.imread(os.path.join(TEST_DATA, TEST_INPUT_COLOR))
    mask = cv2.imread(os.path.join(TEST_DATA, TEST_INPUT_BINARY), -1)
    with pytest.raises(RuntimeError):
        pcv.params.debug = "plot"
        _ = pcv.analyze_color(rgb_img=img, mask=mask, hist_plot_type="bgr")


def test_plantcv_analyze_nir():
    # Test cache directory
    cache_dir = os.path.join(TEST_TMPDIR, "test_plantcv_analyze_nir")
    os.mkdir(cache_dir)
    pcv.params.debug_outdir = cache_dir
    # Read in test data
    img = cv2.imread(os.path.join(TEST_DATA, TEST_INPUT_COLOR), 0)
    mask = cv2.imread(os.path.join(TEST_DATA, TEST_INPUT_BINARY), -1)
    # Test with debug = "print"
    pcv.params.debug = "print"
    _ = pcv.analyze_nir_intensity(gray_img=np.uint16(img), mask=mask, bins=256, histplot=True)
    # Test with debug = "plot"
    pcv.params.debug = "plot"
    _ = pcv.analyze_nir_intensity(gray_img=img, mask=mask, bins=256, histplot=False)
    # Test with debug = "plot"
    _ = pcv.analyze_nir_intensity(gray_img=img, mask=mask, bins=256, histplot=True)
    # Test with debug = None
    pcv.params.debug = None
    h_norm = pcv.analyze_nir_intensity(gray_img=img, mask=mask, bins=256, histplot=True)
    pcv.print_results(os.path.join(cache_dir, "results.txt"))
    assert len(pcv.outputs.observations['nir_frequencies']['value']) == 256
    pcv.outputs.clear()


def test_plantcv_analyze_object():
    # Test cache directory
    cache_dir = os.path.join(TEST_TMPDIR, "test_plantcv_analyze_object")
    os.mkdir(cache_dir)
    pcv.params.debug_outdir = cache_dir
    # Read in test data
    img = cv2.imread(os.path.join(TEST_DATA, TEST_INPUT_COLOR))
    mask = cv2.imread(os.path.join(TEST_DATA, TEST_INPUT_BINARY), -1)
    contours_npz = np.load(os.path.join(TEST_DATA, TEST_INPUT_CONTOURS), encoding="latin1")
    obj_contour = contours_npz['arr_0']
    # max_obj = max(obj_contour, key=len)
    # Test with debug = "print"
    pcv.params.debug = "print"
    _ = pcv.analyze_object(img=img, obj=obj_contour, mask=mask)
    # Test with debug = "plot"
    pcv.params.debug = "plot"
    _ = pcv.analyze_object(img=img, obj=obj_contour, mask=mask)
    # Test with debug = None
    pcv.params.debug = None
    obj_images = pcv.analyze_object(img=img, obj=obj_contour, mask=mask)
    pcv.print_results(os.path.join(cache_dir, "results.txt"))
    pcv.outputs.clear()
    assert len(obj_images) != 0


def test_plantcv_analyze_object_grayscale_input():
    # Test cache directory
    cache_dir = os.path.join(TEST_TMPDIR, "test_plantcv_analyze_object_grayscale_input")
    os.mkdir(cache_dir)
    pcv.params.debug_outdir = cache_dir
    # Read in test data
    img = cv2.imread(os.path.join(TEST_DATA, TEST_INPUT_COLOR), 0)
    mask = cv2.imread(os.path.join(TEST_DATA, TEST_INPUT_BINARY), -1)
    contours_npz = np.load(os.path.join(TEST_DATA, TEST_INPUT_CONTOURS), encoding="latin1")
    obj_contour = contours_npz['arr_0']
    # max_obj = max(obj_contour, key=len)
    # Test with debug = "plot"
    pcv.params.debug = "plot"
    obj_images = pcv.analyze_object(img=img, obj=obj_contour, mask=mask)
    assert len(obj_images) != 1


def test_plantcv_analyze_object_zero_slope():
    # Test cache directory
    cache_dir = os.path.join(TEST_TMPDIR, "test_plantcv_analyze_object_zero_slope")
    os.mkdir(cache_dir)
    pcv.params.debug_outdir = cache_dir
    # Create a test image
    img = np.zeros((50, 50, 3), dtype=np.uint8)
    img[10:11, 10:40, 0] = 255
    mask = img[:, :, 0]
    obj_contour = np.array([[[10, 10]], [[11, 10]], [[12, 10]], [[13, 10]], [[14, 10]], [[15, 10]], [[16, 10]],
                            [[17, 10]], [[18, 10]], [[19, 10]], [[20, 10]], [[21, 10]], [[22, 10]], [[23, 10]],
                            [[24, 10]], [[25, 10]], [[26, 10]], [[27, 10]], [[28, 10]], [[29, 10]], [[30, 10]],
                            [[31, 10]], [[32, 10]], [[33, 10]], [[34, 10]], [[35, 10]], [[36, 10]], [[37, 10]],
                            [[38, 10]], [[39, 10]], [[38, 10]], [[37, 10]], [[36, 10]], [[35, 10]], [[34, 10]],
                            [[33, 10]], [[32, 10]], [[31, 10]], [[30, 10]], [[29, 10]], [[28, 10]], [[27, 10]],
                            [[26, 10]], [[25, 10]], [[24, 10]], [[23, 10]], [[22, 10]], [[21, 10]], [[20, 10]],
                            [[19, 10]], [[18, 10]], [[17, 10]], [[16, 10]], [[15, 10]], [[14, 10]], [[13, 10]],
                            [[12, 10]], [[11, 10]]], dtype=np.int32)
    # Test with debug = None
    pcv.params.debug = None
    obj_images = pcv.analyze_object(img=img, obj=obj_contour, mask=mask)
    assert len(obj_images) != 0


def test_plantcv_analyze_object_longest_axis_2d():
    # Test cache directory
    cache_dir = os.path.join(TEST_TMPDIR, "test_plantcv_analyze_object_longest_axis_2d")
    os.mkdir(cache_dir)
    pcv.params.debug_outdir = cache_dir
    # Create a test image
    img = np.zeros((50, 50, 3), dtype=np.uint8)
    img[0:5, 45:49, 0] = 255
    img[0:5, 0:5, 0] = 255
    mask = img[:, :, 0]
    obj_contour = np.array([[[45, 1]], [[45, 2]], [[45, 3]], [[45, 4]], [[46, 4]], [[47, 4]], [[48, 4]],
                            [[48, 3]], [[48, 2]], [[48, 1]], [[47, 1]], [[46, 1]], [[1, 1]], [[1, 2]],
                            [[1, 3]], [[1, 4]], [[2, 4]], [[3, 4]], [[4, 4]], [[4, 3]], [[4, 2]],
                            [[4, 1]], [[3, 1]], [[2, 1]]], dtype=np.int32)
    # Test with debug = None
    pcv.params.debug = None
    obj_images = pcv.analyze_object(img=img, obj=obj_contour, mask=mask)
    assert len(obj_images) != 0


def test_plantcv_analyze_object_longest_axis_2e():
    # Test cache directory
    cache_dir = os.path.join(TEST_TMPDIR, "test_plantcv_analyze_object_longest_axis_2e")
    os.mkdir(cache_dir)
    pcv.params.debug_outdir = cache_dir
    # Create a test image
    img = np.zeros((50, 50, 3), dtype=np.uint8)
    img[10:15, 10:40, 0] = 255
    mask = img[:, :, 0]
    obj_contour = np.array([[[10, 10]], [[10, 11]], [[10, 12]], [[10, 13]], [[10, 14]], [[11, 14]], [[12, 14]],
                            [[13, 14]], [[14, 14]], [[15, 14]], [[16, 14]], [[17, 14]], [[18, 14]], [[19, 14]],
                            [[20, 14]], [[21, 14]], [[22, 14]], [[23, 14]], [[24, 14]], [[25, 14]], [[26, 14]],
                            [[27, 14]], [[28, 14]], [[29, 14]], [[30, 14]], [[31, 14]], [[32, 14]], [[33, 14]],
                            [[34, 14]], [[35, 14]], [[36, 14]], [[37, 14]], [[38, 14]], [[39, 14]], [[39, 13]],
                            [[39, 12]], [[39, 11]], [[39, 10]], [[38, 10]], [[37, 10]], [[36, 10]], [[35, 10]],
                            [[34, 10]], [[33, 10]], [[32, 10]], [[31, 10]], [[30, 10]], [[29, 10]], [[28, 10]],
                            [[27, 10]], [[26, 10]], [[25, 10]], [[24, 10]], [[23, 10]], [[22, 10]], [[21, 10]],
                            [[20, 10]], [[19, 10]], [[18, 10]], [[17, 10]], [[16, 10]], [[15, 10]], [[14, 10]],
                            [[13, 10]], [[12, 10]], [[11, 10]]], dtype=np.int32)
    # Test with debug = None
    pcv.params.debug = None
    obj_images = pcv.analyze_object(img=img, obj=obj_contour, mask=mask)
    assert len(obj_images) != 0


def test_plantcv_analyze_object_small_contour():
    # Test cache directory
    cache_dir = os.path.join(TEST_TMPDIR, "test_plantcv_analyze_object_small_contour")
    os.mkdir(cache_dir)
    # Read in test data
    img = cv2.imread(os.path.join(TEST_DATA, TEST_INPUT_COLOR))
    mask = cv2.imread(os.path.join(TEST_DATA, TEST_INPUT_BINARY), -1)
    obj_contour = [np.array([[[0, 0]], [[0, 50]], [[50, 50]], [[50, 0]]], dtype=np.int32)]
    # Test with debug = None
    pcv.params.debug = None
    obj_images = pcv.analyze_object(img=img, obj=obj_contour, mask=mask)
    assert obj_images is None

def test_plantcv_analyze_nir():
    # Test cache directory
    cache_dir = os.path.join(TEST_TMPDIR, "test_plantcv_analyze_nir")
    os.mkdir(cache_dir)
    pcv.params.debug_outdir = cache_dir
    # Read in test data
    img = cv2.imread(os.path.join(TEST_DATA, TEST_INPUT_COLOR), 0)
    mask = cv2.imread(os.path.join(TEST_DATA, TEST_INPUT_BINARY), -1)
    # Test with debug = "print"
    pcv.params.debug = "print"
    _ = pcv.analyze_nir_intensity(gray_img=np.uint16(img), mask=mask, bins=256, histplot=True)
    # Test with debug = "plot"
    pcv.params.debug = "plot"
    _ = pcv.analyze_nir_intensity(gray_img=img, mask=mask, bins=256, histplot=False)
    # Test with debug = "plot"
    _ = pcv.analyze_nir_intensity(gray_img=img, mask=mask, bins=256, histplot=True)
    # Test with debug = None
    pcv.params.debug = None
    h_norm = pcv.analyze_nir_intensity(gray_img=img, mask=mask, bins=256, histplot=True)
    pcv.print_results(os.path.join(cache_dir, "results.txt"))
    pcv.outputs.clear()
    assert str(type(h_norm)) == "<class 'plotnine.ggplot.ggplot'>"


def test_plantcv_analyze_thermal_values():
    # Test cache directory
    cache_dir = os.path.join(TEST_TMPDIR, "test_plantcv_analyze_thermal_values")
    os.mkdir(cache_dir)
    pcv.params.debug_outdir = cache_dir
    # Read in test data
    #img = cv2.imread(os.path.join(TEST_DATA, TEST_INPUT_COLOR), 0)
    mask = cv2.imread(os.path.join(TEST_DATA, TEST_THERMAL_IMG_MASK), -1)
    contours_npz = np.load(os.path.join(TEST_DATA, TEST_THERMAL_ARRAY), encoding="latin1")
    img = contours_npz['arr_0']
    # Test with debug = "print"
    pcv.params.debug = "print"
    _ = pcv.analyze_thermal_values(thermal_array=img, mask=mask, histplot=True)
    pcv.params.debug = "plot"
    thermal_hist = pcv.analyze_thermal_values(thermal_array=img, mask=mask, histplot=True)
    pcv.print_results(os.path.join(cache_dir, "results.txt"))
    assert thermal_hist is not None and pcv.outputs.observations['median_temp']['value'] == 33.20922


def test_plantcv_apply_mask_white():
    # Test cache directory
    cache_dir = os.path.join(TEST_TMPDIR, "test_plantcv_apply_mask_white")
    os.mkdir(cache_dir)
    pcv.params.debug_outdir = cache_dir
    # Read in test data
    img = cv2.imread(os.path.join(TEST_DATA, TEST_INPUT_COLOR))
    mask = cv2.imread(os.path.join(TEST_DATA, TEST_INPUT_BINARY), -1)
    # Test with debug = "print"
    pcv.params.debug = "print"
    _ = pcv.apply_mask(rgb_img=img, mask=mask, mask_color="white")
    # Test with debug = "plot"
    pcv.params.debug = "plot"
    _ = pcv.apply_mask(rgb_img=img, mask=mask, mask_color="white")
    # Test with debug = None
    pcv.params.debug = None
    masked_img = pcv.apply_mask(rgb_img=img, mask=mask, mask_color="white")
    assert all([i == j] for i, j in zip(np.shape(masked_img), TEST_COLOR_DIM))


def test_plantcv_apply_mask_black():
    # Test cache directory
    cache_dir = os.path.join(TEST_TMPDIR, "test_plantcv_apply_mask_black")
    os.mkdir(cache_dir)
    pcv.params.debug_outdir = cache_dir
    # Read in test data
    img = cv2.imread(os.path.join(TEST_DATA, TEST_INPUT_COLOR))
    mask = cv2.imread(os.path.join(TEST_DATA, TEST_INPUT_BINARY), -1)
    # Test with debug = "print"
    pcv.params.debug = "print"
    _ = pcv.apply_mask(rgb_img=img, mask=mask, mask_color="black")
    # Test with debug = "plot"
    pcv.params.debug = "plot"
    _ = pcv.apply_mask(rgb_img=img, mask=mask, mask_color="black")
    # Test with debug = None
    pcv.params.debug = None
    masked_img = pcv.apply_mask(rgb_img=img, mask=mask, mask_color="black")
    assert all([i == j] for i, j in zip(np.shape(masked_img), TEST_COLOR_DIM))


def test_plantcv_apply_mask_hyperspectral():
    # Test cache directory
    cache_dir = os.path.join(TEST_TMPDIR, "test_plantcv_apply_mask_hyperspectral")
    os.mkdir(cache_dir)
    pcv.params.debug_outdir = cache_dir
    # Read in test data
    mask = cv2.imread(os.path.join(TEST_DATA, TEST_INPUT_BINARY), -1)
    img = np.ones((2056, 2454))
    img_stacked = cv2.merge((img, img, img, img))
    shape = np.shape(img_stacked)
    masked_array = pcv.apply_mask(rgb_img=img_stacked, mask=mask, mask_color="black")
    assert np.mean(masked_array) < np.mean(img_stacked)
    #assert np.shape(img_stacked) == 1


def test_plantcv_apply_mask_bad_input():
    # Read in test data
    img = cv2.imread(os.path.join(TEST_DATA, TEST_INPUT_COLOR))
    mask = cv2.imread(os.path.join(TEST_DATA, TEST_INPUT_BINARY), -1)
    with pytest.raises(RuntimeError):
        pcv.params.debug = "plot"
        _ = pcv.apply_mask(rgb_img=img, mask=mask, mask_color="wite")


def test_plantcv_auto_crop():
    # Test cache directory
    cache_dir = os.path.join(TEST_TMPDIR, "test_plantcv_auto_crop")
    os.mkdir(cache_dir)
    pcv.params.debug_outdir = cache_dir
    # Read in test data
    img1 = cv2.imread(os.path.join(TEST_DATA, TEST_INPUT_MULTI), -1)
    contours = np.load(os.path.join(TEST_DATA, TEST_INPUT_MULTI_OBJECT), encoding="latin1")
    roi_contours = contours['arr_0']
    # Test with debug = "print"
    pcv.params.debug = "print"
    _ = pcv.auto_crop(img=img1, obj=roi_contours[1], padding_x=20, padding_y=20, color='black')
    # Test with debug = "plot"
    pcv.params.debug = "plot"
    _ = pcv.auto_crop(img=img1, obj=roi_contours[1], color='image')
    _ = pcv.auto_crop(img=img1, obj=roi_contours[1], padding_x=2000, padding_y=2000, color='image')
    # Test with debug = None
    pcv.params.debug = None
    cropped = pcv.auto_crop(img=img1, obj=roi_contours[1], padding_x=20, padding_y=20, color='black')
    x, y, z = np.shape(img1)
    x1, y1, z1 = np.shape(cropped)
    assert x > x1


def test_plantcv_auto_crop_grayscale_input():
    # Test cache directory
    cache_dir = os.path.join(TEST_TMPDIR, "test_plantcv_auto_crop_grayscale_input")
    os.mkdir(cache_dir)
    pcv.params.debug_outdir = cache_dir
    # Read in test data
    rgb_img = cv2.imread(os.path.join(TEST_DATA, TEST_INPUT_MULTI), -1)
    gray_img = cv2.cvtColor(rgb_img, cv2.COLOR_BGR2GRAY)
    contours = np.load(os.path.join(TEST_DATA, TEST_INPUT_MULTI_OBJECT), encoding="latin1")
    roi_contours = contours['arr_0']
    # Test with debug = "plot"
    pcv.params.debug = "plot"
    cropped = pcv.auto_crop(img=gray_img, obj=roi_contours[1], padding_x=20, padding_y=20, color='white')
    x, y = np.shape(gray_img)
    x1, y1 = np.shape(cropped)
    assert x > x1


def test_plantcv_auto_crop_bad_input():
    # Read in test data
    rgb_img = cv2.imread(os.path.join(TEST_DATA, TEST_INPUT_MULTI), -1)
    gray_img = cv2.cvtColor(rgb_img, cv2.COLOR_BGR2GRAY)
    contours = np.load(os.path.join(TEST_DATA, TEST_INPUT_MULTI_OBJECT), encoding="latin1")
    roi_contours = contours['arr_0']
    with pytest.raises(RuntimeError):
        pcv.params.debug = "plot"
        _ = pcv.auto_crop(img=gray_img, obj=roi_contours[1], padding_x=20, padding_y=20, color='wite')


def test_plantcv_canny_edge_detect():
    # Test cache directory
    cache_dir = os.path.join(TEST_TMPDIR, "test_plantcv_canny_edge_detect")
    os.mkdir(cache_dir)
    pcv.params.debug_outdir = cache_dir
    # Read in test data
    rgb_img = cv2.imread(os.path.join(TEST_DATA, TEST_INPUT_COLOR))
    img = cv2.imread(os.path.join(TEST_DATA, TEST_INPUT_BINARY), -1)
    mask = cv2.imread(os.path.join(TEST_DATA, TEST_INPUT_BINARY), -1)
    # Test with debug = "print"
    pcv.params.debug = "print"
    _ = pcv.canny_edge_detect(img=rgb_img, mask=mask, mask_color='white')
    _ = pcv.canny_edge_detect(img=img, mask=mask, mask_color='black')
    # Test with debug = "plot"
    pcv.params.debug = "plot"
    _ = pcv.canny_edge_detect(img=img, thickness=2)
    _ = pcv.canny_edge_detect(img=img)
    # Test with debug = None
    pcv.params.debug = None
    edge_img = pcv.canny_edge_detect(img=img)
    # Assert that the output image has the dimensions of the input image
    if all([i == j] for i, j in zip(np.shape(edge_img), TEST_BINARY_DIM)):
        # Assert that the image is binary
        if all([i == j] for i, j in zip(np.unique(edge_img), [0, 255])):
            assert 1
        else:
            assert 0
    else:
        assert 0


def test_plantcv_canny_edge_detect_bad_input():
    cache_dir = os.path.join(TEST_TMPDIR, "test_plantcv_canny_edge_detect")
    os.mkdir(cache_dir)
    pcv.params.debug_outdir = cache_dir
    img = cv2.imread(os.path.join(TEST_DATA, TEST_INPUT_BINARY), -1)
    mask = cv2.imread(os.path.join(TEST_DATA, TEST_INPUT_BINARY), -1)
    with pytest.raises(RuntimeError):
        _ = pcv.canny_edge_detect(img=img, mask=mask, mask_color="gray")


def test_plantcv_closing():
    cache_dir = os.path.join(TEST_TMPDIR, "test_plantcv_closing")
    os.mkdir(cache_dir)
    pcv.params.debug_outdir = cache_dir
    # Read in test data
    rgb_img = cv2.imread(os.path.join(TEST_DATA, TEST_INPUT_MULTI), -1)
    gray_img = cv2.cvtColor(rgb_img, cv2.COLOR_BGR2GRAY)
    bin_img = cv2.imread(os.path.join(TEST_DATA, TEST_INPUT_BINARY), -1)
    # Test with debug=None
    pcv.params.debug = None
    _ = pcv.closing(gray_img)
    # Test with debug='plot'
    pcv.params.debug = 'plot'
    _ = pcv.closing(bin_img, np.ones((4, 4), np.uint8))
    # Test with debug='print'
    pcv.params.debug = 'print'
    filtered_img = pcv.closing(bin_img)
    assert np.sum(filtered_img) == 16261860


def test_plantcv_closing_bad_input():
    # Read in test data
    rgb_img = cv2.imread(os.path.join(TEST_DATA, TEST_INPUT_MULTI), -1)
    with pytest.raises(RuntimeError):
        _ = pcv.closing(rgb_img)


def test_plantcv_cluster_contours():
    # Test cache directory
    cache_dir = os.path.join(TEST_TMPDIR, "test_plantcv_cluster_contours")
    os.mkdir(cache_dir)
    pcv.params.debug_outdir = cache_dir
    # Read in test data
    img1 = cv2.imread(os.path.join(TEST_DATA, TEST_INPUT_MULTI), -1)
    roi_objects = np.load(os.path.join(TEST_DATA, TEST_INPUT_MULTI_OBJECT), encoding="latin1")
    hierarchy = np.load(os.path.join(TEST_DATA, TEST_INPUT_MULTI_HIERARCHY), encoding="latin1")
    objs = roi_objects['arr_0']
    obj_hierarchy = hierarchy['arr_0']
    # Test with debug = "print"
    pcv.params.debug = "print"
    _ = pcv.cluster_contours(img=img1, roi_objects=objs, roi_obj_hierarchy=obj_hierarchy, nrow=4, ncol=6)
    _ = pcv.cluster_contours(img=img1, roi_objects=objs, roi_obj_hierarchy=obj_hierarchy, show_grid=True)
    # Test with debug = "plot"
    pcv.params.debug = "plot"
    _ = pcv.cluster_contours(img=img1, roi_objects=objs, roi_obj_hierarchy=obj_hierarchy, nrow=4, ncol=6)
    # Test with debug = None
    pcv.params.debug = None
    clusters_i, contours, hierarchy = pcv.cluster_contours(img=img1, roi_objects=objs, roi_obj_hierarchy=obj_hierarchy,
                                                           nrow=4, ncol=6)
    lenori = len(objs)
    lenclust = len(clusters_i)
    assert lenori > lenclust


def test_plantcv_cluster_contours_grayscale_input():
    # Test cache directory
    cache_dir = os.path.join(TEST_TMPDIR, "test_plantcv_cluster_contours_grayscale_input")
    os.mkdir(cache_dir)
    pcv.params.debug_outdir = cache_dir
    # Read in test data
    img1 = cv2.imread(os.path.join(TEST_DATA, TEST_INPUT_MULTI), 0)
    roi_objects = np.load(os.path.join(TEST_DATA, TEST_INPUT_MULTI_OBJECT), encoding="latin1")
    hierachy = np.load(os.path.join(TEST_DATA, TEST_INPUT_MULTI_HIERARCHY), encoding="latin1")
    objs = roi_objects['arr_0']
    obj_hierarchy = hierachy['arr_0']
    # Test with debug = "print"
    pcv.params.debug = "print"
    _ = pcv.cluster_contours(img=img1, roi_objects=objs, roi_obj_hierarchy=obj_hierarchy, nrow=4, ncol=6)
    # Test with debug = "plot"
    pcv.params.debug = "plot"
    _ = pcv.cluster_contours(img=img1, roi_objects=objs, roi_obj_hierarchy=obj_hierarchy, nrow=4, ncol=6)
    # Test with debug = None
    pcv.params.debug = None
    clusters_i, contours, hierachy = pcv.cluster_contours(img=img1, roi_objects=objs, roi_obj_hierarchy=obj_hierarchy,
                                                          nrow=4, ncol=6)
    lenori = len(objs)
    lenclust = len(clusters_i)
    assert lenori > lenclust


def test_plantcv_cluster_contours_splitimg():
    # Test cache directory
    cache_dir = os.path.join(TEST_TMPDIR, "test_plantcv_cluster_contours_splitimg")
    os.mkdir(cache_dir)
    pcv.params.debug_outdir = cache_dir
    # Read in test data
    img1 = cv2.imread(os.path.join(TEST_DATA, TEST_INPUT_MULTI), -1)
    contours = np.load(os.path.join(TEST_DATA, TEST_INPUT_MULTI_CONTOUR), encoding="latin1")
    clusters = np.load(os.path.join(TEST_DATA, TEST_INPUT_ClUSTER_CONTOUR), encoding="latin1")
    hierachy = np.load(os.path.join(TEST_DATA, TEST_INPUT_MULTI_HIERARCHY), encoding="latin1")
    cluster_names = os.path.join(TEST_DATA, TEST_INPUT_GENOTXT)
    cluster_names_too_many = os.path.join(TEST_DATA, TEST_INPUT_GENOTXT_TOO_MANY)
    roi_contours = contours['arr_0']
    cluster_contours = clusters['arr_0']
    obj_hierarchy = hierachy['arr_0']
    # Test with debug = "print"
    pcv.params.debug = "print"
    _, _, _ = pcv.cluster_contour_splitimg(rgb_img=img1, grouped_contour_indexes=cluster_contours,
                                           contours=roi_contours,
                                           hierarchy=obj_hierarchy, outdir=cache_dir, file=None, filenames=None)
    _, _, _ = pcv.cluster_contour_splitimg(rgb_img=img1, grouped_contour_indexes=[[0]], contours=[],
                                           hierarchy=np.array([[[1, -1, -1, -1]]]))
    _, _, _ = pcv.cluster_contour_splitimg(rgb_img=img1, grouped_contour_indexes=cluster_contours,
                                           contours=roi_contours,
                                           hierarchy=obj_hierarchy, outdir=cache_dir, file='multi', filenames=None)

    # Test with debug = "plot"
    pcv.params.debug = "plot"
    _, _, _ = pcv.cluster_contour_splitimg(rgb_img=img1, grouped_contour_indexes=cluster_contours,
                                           contours=roi_contours,
                                           hierarchy=obj_hierarchy, outdir=None, file=None, filenames=cluster_names)
    _, _, _ = pcv.cluster_contour_splitimg(rgb_img=img1, grouped_contour_indexes=cluster_contours,
                                           contours=roi_contours,
                                           hierarchy=obj_hierarchy, outdir=None, file=None,
                                           filenames=cluster_names_too_many)
    # Test with debug = None
    pcv.params.debug = None
    output_path, imgs, masks = pcv.cluster_contour_splitimg(rgb_img=img1, grouped_contour_indexes=cluster_contours,
                                                            contours=roi_contours, hierarchy=obj_hierarchy, outdir=None,
                                                            file=None,
                                                            filenames=None)
    assert len(output_path) != 0


def test_plantcv_color_palette():
    # Collect assertions
    truths = []

    # Return one random color
    colors = pcv.color_palette(1)
    # Colors should be a list of length 1, containing a tuple of length 3
    truths.append(len(colors) == 1)
    truths.append(len(colors[0]) == 3)

    # Return ten random colors
    colors = pcv.color_palette(10)
    # Colors should be a list of length 10
    truths.append(len(colors) == 10)
    # All of these should be true for the function to pass testing.
    assert (all(truths))


def test_plantcv_crop_position_mask():
    # Test cache directory
    cache_dir = os.path.join(TEST_TMPDIR, "test_plantcv_crop_position_mask")
    os.mkdir(cache_dir)
    pcv.params.debug_outdir = cache_dir
    # Read in test data
    nir, path1, filename1 = pcv.readimage(os.path.join(TEST_DATA, TEST_INPUT_NIR_MASK), 'gray')
    mask = cv2.imread(os.path.join(TEST_DATA, TEST_INPUT_MASK), -1)
    mask_three_channel = cv2.imread(os.path.join(TEST_DATA, TEST_INPUT_MASK))
    mask_resize = cv2.imread(os.path.join(TEST_DATA, TEST_INPUT_MASK_RESIZE), -1)
    # Test with debug = "print"
    pcv.params.debug = "print"
    _ = pcv.crop_position_mask(nir, mask, x=40, y=3, v_pos="top", h_pos="right")
    _ = pcv.crop_position_mask(nir, mask_resize, x=40, y=3, v_pos="top", h_pos="right")
    _ = pcv.crop_position_mask(nir, mask_three_channel, x=40, y=3, v_pos="top", h_pos="right")
    # Test with debug = "print" with bottom
    _ = pcv.crop_position_mask(nir, mask, x=40, y=3, v_pos="bottom", h_pos="left")
    # Test with debug = "plot"
    pcv.params.debug = "plot"
    _ = pcv.crop_position_mask(nir, mask, x=40, y=3, v_pos="top", h_pos="right")
    # Test with debug = "plot" with bottom
    _ = pcv.crop_position_mask(nir, mask, x=45, y=2, v_pos="bottom", h_pos="left")
    # Test with debug = None
    pcv.params.debug = None
    newmask = pcv.crop_position_mask(nir, mask, x=40, y=3, v_pos="top", h_pos="right")
    assert np.sum(newmask) == 707115


def test_plantcv_crop_position_mask_color():
    # Test cache directory
    cache_dir = os.path.join(TEST_TMPDIR, "test_plantcv_crop_position_mask")
    os.mkdir(cache_dir)
    pcv.params.debug_outdir = cache_dir
    # Read in test data
    nir, path1, filename1 = pcv.readimage(os.path.join(TEST_DATA, TEST_INPUT_COLOR), mode='native')
    mask = cv2.imread(os.path.join(TEST_DATA, TEST_INPUT_MASK), -1)
    mask_resize = cv2.imread(os.path.join(TEST_DATA, TEST_INPUT_MASK_RESIZE))
    mask_non_binary = cv2.imread(os.path.join(TEST_DATA, TEST_INPUT_MASK))
    # Test with debug = "print"
    pcv.params.debug = "print"
    _ = pcv.crop_position_mask(nir, mask, x=40, y=3, v_pos="top", h_pos="right")
    # Test with debug = "print" with bottom
    _ = pcv.crop_position_mask(nir, mask, x=40, y=3, v_pos="bottom", h_pos="left")
    # Test with debug = "plot"
    pcv.params.debug = "plot"
    _ = pcv.crop_position_mask(nir, mask, x=40, y=3, v_pos="top", h_pos="right")
    # Test with debug = "plot" with bottom
    _ = pcv.crop_position_mask(nir, mask, x=45, y=2, v_pos="bottom", h_pos="left")
    _ = pcv.crop_position_mask(nir, mask_non_binary, x=45, y=2, v_pos="bottom", h_pos="left")
    _ = pcv.crop_position_mask(nir, mask_non_binary, x=45, y=2, v_pos="top", h_pos="left")
    _ = pcv.crop_position_mask(nir, mask_non_binary, x=45, y=2, v_pos="bottom", h_pos="right")
    _ = pcv.crop_position_mask(nir, mask_resize, x=45, y=2, v_pos="top", h_pos="left")

    # Test with debug = None
    pcv.params.debug = None
    newmask = pcv.crop_position_mask(nir, mask, x=40, y=3, v_pos="top", h_pos="right")
    assert np.sum(newmask) == 707115


def test_plantcv_crop_position_mask_bad_input_x():
    # Test cache directory
    cache_dir = os.path.join(TEST_TMPDIR, "test_plantcv_crop_position_mask")
    os.mkdir(cache_dir)
    pcv.params.debug_outdir = cache_dir
    mask = cv2.imread(os.path.join(TEST_DATA, TEST_INPUT_MASK), -1)
    # Read in test data
    nir, path1, filename1 = pcv.readimage(os.path.join(TEST_DATA, TEST_INPUT_NIR_MASK))
    pcv.params.debug = None
    with pytest.raises(RuntimeError):
        _ = pcv.crop_position_mask(nir, mask, x=-1, y=-1, v_pos="top", h_pos="right")


def test_plantcv_crop_position_mask_bad_input_vpos():
    # Test cache directory
    cache_dir = os.path.join(TEST_TMPDIR, "test_plantcv_crop_position_mask")
    os.mkdir(cache_dir)
    pcv.params.debug_outdir = cache_dir
    mask = cv2.imread(os.path.join(TEST_DATA, TEST_INPUT_MASK), -1)
    # Read in test data
    nir, path1, filename1 = pcv.readimage(os.path.join(TEST_DATA, TEST_INPUT_NIR_MASK))
    pcv.params.debug = None
    with pytest.raises(RuntimeError):
        _ = pcv.crop_position_mask(nir, mask, x=40, y=3, v_pos="below", h_pos="right")


def test_plantcv_crop_position_mask_bad_input_hpos():
    # Test cache directory
    cache_dir = os.path.join(TEST_TMPDIR, "test_plantcv_crop_position_mask")
    os.mkdir(cache_dir)
    pcv.params.debug_outdir = cache_dir
    mask = cv2.imread(os.path.join(TEST_DATA, TEST_INPUT_MASK), -1)
    # Read in test data
    nir, path1, filename1 = pcv.readimage(os.path.join(TEST_DATA, TEST_INPUT_NIR_MASK))
    pcv.params.debug = None
    with pytest.raises(RuntimeError):
        _ = pcv.crop_position_mask(nir, mask, x=40, y=3, v_pos="top", h_pos="starboard")


def test_plantcv_dilate():
    # Test cache directory
    cache_dir = os.path.join(TEST_TMPDIR, "test_plantcv_dilate")
    os.mkdir(cache_dir)
    pcv.params.debug_outdir = cache_dir
    # Read in test data
    img = cv2.imread(os.path.join(TEST_DATA, TEST_INPUT_BINARY), -1)
    # Test with debug = "print"
    pcv.params.debug = "print"
    _ = pcv.dilate(gray_img=img, ksize=5, i=1)
    # Test with debug = "plot"
    pcv.params.debug = "plot"
    _ = pcv.dilate(gray_img=img, ksize=5, i=1)
    # Test with debug = None
    pcv.params.debug = None
    dilate_img = pcv.dilate(gray_img=img, ksize=5, i=1)
    # Assert that the output image has the dimensions of the input image
    if all([i == j] for i, j in zip(np.shape(dilate_img), TEST_BINARY_DIM)):
        # Assert that the image is binary
        if all([i == j] for i, j in zip(np.unique(dilate_img), [0, 255])):
            assert 1
        else:
            assert 0
    else:
        assert 0


def test_plantcv_dilate_small_k():
    # Read in test data
    img = cv2.imread(os.path.join(TEST_DATA, TEST_INPUT_BINARY), -1)
    # Test with debug = None
    pcv.params.debug = None
    with pytest.raises(ValueError):
        _ = pcv.dilate(img, 1, 1)


def test_plantcv_erode():
    # Test cache directory
    cache_dir = os.path.join(TEST_TMPDIR, "test_plantcv_erode")
    os.mkdir(cache_dir)
    pcv.params.debug_outdir = cache_dir
    # Read in test data
    img = cv2.imread(os.path.join(TEST_DATA, TEST_INPUT_BINARY), -1)
    # Test with debug = "print"
    pcv.params.debug = "print"
    _ = pcv.erode(gray_img=img, ksize=5, i=1)
    # Test with debug = "plot"
    pcv.params.debug = "plot"
    _ = pcv.erode(gray_img=img, ksize=5, i=1)
    # Test with debug = None
    pcv.params.debug = None
    erode_img = pcv.erode(gray_img=img, ksize=5, i=1)
    # Assert that the output image has the dimensions of the input image
    if all([i == j] for i, j in zip(np.shape(erode_img), TEST_BINARY_DIM)):
        # Assert that the image is binary
        if all([i == j] for i, j in zip(np.unique(erode_img), [0, 255])):
            assert 1
        else:
            assert 0
    else:
        assert 0


def test_plantcv_erode_small_k():
    # Read in test data
    img = cv2.imread(os.path.join(TEST_DATA, TEST_INPUT_BINARY), -1)
    # Test with debug = None
    pcv.params.debug = None
    with pytest.raises(ValueError):
        _ = pcv.erode(img, 1, 1)


def test_plantcv_distance_transform():
    # Test cache directory
    cache_dir = os.path.join(TEST_TMPDIR, "test_plantcv_distance_transform")
    os.mkdir(cache_dir)
    pcv.params.debug_outdir = cache_dir
    # Read in test data
    mask = cv2.imread(os.path.join(TEST_DATA, TEST_INPUT_CROPPED_MASK), -1)
    # Test with debug = "print"
    pcv.params.debug = "print"
    _ = pcv.distance_transform(bin_img=mask, distance_type=1, mask_size=3)
    # Test with debug = "plot"
    pcv.params.debug = "plot"
    _ = pcv.distance_transform(bin_img=mask, distance_type=1, mask_size=3)
    # Test with debug = None
    pcv.params.debug = None
    distance_transform_img = pcv.distance_transform(bin_img=mask, distance_type=1, mask_size=3)
    # Assert that the output image has the dimensions of the input image
    assert all([i == j] for i, j in zip(np.shape(distance_transform_img), np.shape(mask)))


def test_plantcv_fatal_error():
    # Verify that the fatal_error function raises a RuntimeError
    with pytest.raises(RuntimeError):
        pcv.fatal_error("Test error")


def test_plantcv_fill():
    # Test cache directory
    cache_dir = os.path.join(TEST_TMPDIR, "test_plantcv_fill")
    os.mkdir(cache_dir)
    pcv.params.debug_outdir = cache_dir
    # Read in test data
    img = cv2.imread(os.path.join(TEST_DATA, TEST_INPUT_BINARY), -1)
    # Test with debug = "print"
    pcv.params.debug = "print"
    _ = pcv.fill(bin_img=img, size=63632)
    # Test with debug = "plot"
    pcv.params.debug = "plot"
    _ = pcv.fill(bin_img=img, size=63632)
    # Test with debug = None
    pcv.params.debug = None
    fill_img = pcv.fill(bin_img=img, size=63632)
    # Assert that the output image has the dimensions of the input image
    # assert all([i == j] for i, j in zip(np.shape(fill_img), TEST_BINARY_DIM))
    assert np.sum(fill_img) == 0


def test_plantcv_fill_bad_input():
    # Test cache directory
    cache_dir = os.path.join(TEST_TMPDIR, "test_plantcv_fill_bad_input")
    os.mkdir(cache_dir)
    pcv.params.debug_outdir = cache_dir
    # Read in test data
    img = cv2.imread(os.path.join(TEST_DATA, TEST_INPUT_GRAY), -1)
    with pytest.raises(RuntimeError):
        _ = pcv.fill(bin_img=img, size=1)


def test_plantcv_fill_holes():
    # Test cache directory
    cache_dir = os.path.join(TEST_TMPDIR, "test_plantcv_fill_holes")
    os.mkdir(cache_dir)
    pcv.params.debug_outdir = cache_dir
    # Read in test data
    img = cv2.imread(os.path.join(TEST_DATA, TEST_INPUT_BINARY), -1)
    # Test with debug = "print"
    pcv.params.debug = "print"
    _ = pcv.fill_holes(bin_img=img)
    pcv.params.debug = "plot"
    _ = pcv.fill_holes(bin_img=img)
    # Test with debug = None
    pcv.params.debug = None
    fill_img = pcv.fill_holes(bin_img=img)
    assert np.sum(fill_img) > np.sum(img)


def test_plantcv_fill_holes_bad_input():
    # Test cache directory
    cache_dir = os.path.join(TEST_TMPDIR, "test_plantcv_fill_holes_bad_input")
    os.mkdir(cache_dir)
    pcv.params.debug_outdir = cache_dir
    # Read in test data
    img = cv2.imread(os.path.join(TEST_DATA, TEST_INPUT_GRAY), -1)
    with pytest.raises(RuntimeError):
        _ = pcv.fill_holes(bin_img=img)


def test_plantcv_find_objects():
    # Test cache directory
    cache_dir = os.path.join(TEST_TMPDIR, "test_plantcv_find_objects")
    os.mkdir(cache_dir)
    pcv.params.debug_outdir = cache_dir
    # Read in test data
    img = cv2.imread(os.path.join(TEST_DATA, TEST_INPUT_COLOR))
    mask = cv2.imread(os.path.join(TEST_DATA, TEST_INPUT_BINARY), -1)
    # Test with debug = "print"
    pcv.params.debug = "print"
    _ = pcv.find_objects(img=img, mask=mask)
    # Test with debug = "plot"
    pcv.params.debug = "plot"
    _ = pcv.find_objects(img=img, mask=mask)
    # Test with debug = None
    pcv.params.debug = None
    contours, hierarchy = pcv.find_objects(img=img, mask=mask)
    # Assert the correct number of contours are found
    if cv2.__version__[0] == '2':
        assert len(contours) == 2
    else:
        assert len(contours) == 2


def test_plantcv_find_objects_grayscale_input():
    # Test cache directory
    cache_dir = os.path.join(TEST_TMPDIR, "test_plantcv_find_objects_grayscale_input")
    os.mkdir(cache_dir)
    pcv.params.debug_outdir = cache_dir
    # Read in test data
    img = cv2.imread(os.path.join(TEST_DATA, TEST_INPUT_COLOR), 0)
    mask = cv2.imread(os.path.join(TEST_DATA, TEST_INPUT_BINARY), -1)
    # Test with debug = "plot"
    pcv.params.debug = "plot"
    contours, hierarchy = pcv.find_objects(img=img, mask=mask)
    # Assert the correct number of contours are found
    if cv2.__version__[0] == '2':
        assert len(contours) == 2
    else:
        assert len(contours) == 2


def test_plantcv_flip():
    # Test cache directory
    cache_dir = os.path.join(TEST_TMPDIR, "test_plantcv_flip")
    os.mkdir(cache_dir)
    pcv.params.debug_outdir = cache_dir
    # Read in test data
    img = cv2.imread(os.path.join(TEST_DATA, TEST_INPUT_COLOR))
    img_binary = cv2.imread(os.path.join(TEST_DATA, TEST_INPUT_BINARY), -1)
    # Test with debug = "print"
    pcv.params.debug = "print"
    _ = pcv.flip(img=img, direction="horizontal")
    # Test with debug = "plot"
    pcv.params.debug = "plot"
    _ = pcv.flip(img=img, direction="vertical")
    _ = pcv.flip(img=img_binary, direction="vertical")
    # Test with debug = None
    pcv.params.debug = None
    flipped_img = pcv.flip(img=img, direction="horizontal")
    assert all([i == j] for i, j in zip(np.shape(flipped_img), TEST_COLOR_DIM))


def test_plantcv_flip_bad_input():
    img = cv2.imread(os.path.join(TEST_DATA, TEST_INPUT_COLOR))
    pcv.params.debug = None
    with pytest.raises(RuntimeError):
        _ = pcv.flip(img=img, direction="vert")


def test_plantcv_fluor_fvfm():
    # Test cache directory
    cache_dir = os.path.join(TEST_TMPDIR, "test_plantcv_fluor_fvfm")
    os.mkdir(cache_dir)
    pcv.params.debug_outdir = cache_dir
    filename = os.path.join(cache_dir, 'plantcv_fvfm_hist.jpg')
    # Read in test data
    fdark = cv2.imread(os.path.join(TEST_DATA, TEST_INPUT_FDARK), -1)
    fmin = cv2.imread(os.path.join(TEST_DATA, TEST_INPUT_FMIN), -1)
    fmax = cv2.imread(os.path.join(TEST_DATA, TEST_INPUT_FMAX), -1)
    fmask = cv2.imread(os.path.join(TEST_DATA, TEST_INPUT_FMASK), -1)
    # Test with debug = "print"
    pcv.params.debug = "print"
    _ = pcv.fluor_fvfm(fdark=fdark, fmin=fmin, fmax=fmax, mask=fmask, bins=1000)
    analysis_images = pcv.fluor_fvfm(fdark=fdark + 3000, fmin=fmin, fmax=fmax, mask=fmask, bins=1000)
    # Test under updated print and plot function
    hist_img = analysis_images[1]
    pcv.print_image(hist_img, filename)
    pcv.plot_image(hist_img)
    # Test with debug = "plot"
    pcv.params.debug = "plot"
    _ = pcv.fluor_fvfm(fdark=fdark, fmin=fmin, fmax=fmax, mask=fmask, bins=1000)
    # Test with debug = None
    pcv.params.debug = None
    fvfm_images = pcv.fluor_fvfm(fdark=fdark, fmin=fmin, fmax=fmax, mask=fmask, bins=1000)
    pcv.print_results(os.path.join(cache_dir, "results.txt"))
    pcv.outputs.clear()
    assert len(fvfm_images) != 0


def test_plantcv_fluor_fvfm_bad_input():
    fdark = cv2.imread(os.path.join(TEST_DATA, TEST_INPUT_COLOR))
    fmin = cv2.imread(os.path.join(TEST_DATA, TEST_INPUT_FMIN), -1)
    fmax = cv2.imread(os.path.join(TEST_DATA, TEST_INPUT_FMAX), -1)
    fmask = cv2.imread(os.path.join(TEST_DATA, TEST_INPUT_FMASK), -1)
    with pytest.raises(RuntimeError):
        _ = pcv.fluor_fvfm(fdark=fdark, fmin=fmin, fmax=fmax, mask=fmask, bins=1000)


def test_plantcv_gaussian_blur():
    # Test cache directory
    cache_dir = os.path.join(TEST_TMPDIR, "test_plantcv_gaussian_blur")
    os.mkdir(cache_dir)
    pcv.params.debug_outdir = cache_dir
    # Read in test data
    img = cv2.imread(os.path.join(TEST_DATA, TEST_INPUT_BINARY), -1)
    img_color = cv2.imread(os.path.join(TEST_DATA, TEST_INPUT_COLOR), -1)
    # Test with debug = "print"
    pcv.params.debug = "print"
    _ = pcv.gaussian_blur(img=img, ksize=(51, 51), sigma_x=0, sigma_y=None)
    # Test with debug = "plot"
    pcv.params.debug = "plot"
    _ = pcv.gaussian_blur(img=img, ksize=(51, 51), sigma_x=0, sigma_y=None)
    _ = pcv.gaussian_blur(img=img_color, ksize=(51, 51), sigma_x=0, sigma_y=None)
    # Test with debug = None
    pcv.params.debug = None
    gaussian_img = pcv.gaussian_blur(img=img, ksize=(51, 51), sigma_x=0, sigma_y=None)
    imgavg = np.average(img)
    gavg = np.average(gaussian_img)
    assert gavg != imgavg


def test_plantcv_get_kernel_cross():
    kernel = pcv.get_kernel(size=(3,3), shape="cross")
    assert (kernel == np.array([[0, 1, 0], [1, 1, 1], [0, 1, 0]])).all()


def test_plantcv_get_kernel_rectangle():
    kernel = pcv.get_kernel(size=(3,3), shape="rectangle")
    assert (kernel == np.array([[1, 1, 1], [1, 1, 1], [1, 1, 1]])).all()


def test_plantcv_get_kernel_ellipse():
    kernel = pcv.get_kernel(size=(3, 3), shape="ellipse")
    assert (kernel == np.array([[0, 1, 0], [1, 1, 1], [0, 1, 0]])).all()


def test_plantcv_get_kernel_bad_input_size():
    with pytest.raises(ValueError):
        kernel = pcv.get_kernel(size=(1,1), shape="ellipse")


def test_plantcv_get_kernel_bad_input_shape():
    with pytest.raises(RuntimeError):
        kernel = pcv.get_kernel(size=(3,1), shape="square")


def test_plantcv_get_nir_sv():
    nirpath = pcv.get_nir(TEST_DATA, TEST_VIS)
    nirpath1 = os.path.join(TEST_DATA, TEST_NIR)
    assert nirpath == nirpath1


def test_plantcv_get_nir_tv():
    nirpath = pcv.get_nir(TEST_DATA, TEST_VIS_TV)
    nirpath1 = os.path.join(TEST_DATA, TEST_NIR_TV)
    assert nirpath == nirpath1


def test_plantcv_hist_equalization():
    # Test cache directory
    cache_dir = os.path.join(TEST_TMPDIR, "test_plantcv_hist_equalization")
    os.mkdir(cache_dir)
    pcv.params.debug_outdir = cache_dir
    # Read in test data
    img = cv2.imread(os.path.join(TEST_DATA, TEST_INPUT_GRAY), -1)
    # Test with debug = "print"
    pcv.params.debug = "print"
    _ = pcv.hist_equalization(gray_img=img)
    # Test with debug = "plot"
    pcv.params.debug = "plot"
    _ = pcv.hist_equalization(gray_img=img)
    # Test with debug = None
    pcv.params.debug = None
    hist = pcv.hist_equalization(gray_img=img)
    histavg = np.average(hist)
    imgavg = np.average(img)
    assert histavg != imgavg


def test_plantcv_hist_equalization_bad_input():
    # Test cache directory
    cache_dir = os.path.join(TEST_TMPDIR, "test_plantcv_hist_equalization_bad_input")
    os.mkdir(cache_dir)
    pcv.params.debug_outdir = cache_dir
    # Read in test data
    img = cv2.imread(os.path.join(TEST_DATA, TEST_INPUT_GRAY), 1)
    # Test with debug = None
    pcv.params.debug = None
    with pytest.raises(RuntimeError):
        _ = pcv.hist_equalization(gray_img=img)


def test_plantcv_image_add():
    # Test cache directory
    cache_dir = os.path.join(TEST_TMPDIR, "test_plantcv_image_add")
    os.mkdir(cache_dir)
    pcv.params.debug_outdir = cache_dir
    # Read in test data
    img1 = cv2.imread(os.path.join(TEST_DATA, TEST_INPUT_BINARY), -1)
    img2 = np.copy(img1)
    # Test with debug = "print"
    pcv.params.debug = "print"
    _ = pcv.image_add(gray_img1=img1, gray_img2=img2)
    # Test with debug = "plot"
    pcv.params.debug = "plot"
    _ = pcv.image_add(gray_img1=img1, gray_img2=img2)
    # Test with debug = None
    pcv.params.debug = None
    added_img = pcv.image_add(gray_img1=img1, gray_img2=img2)
    assert all([i == j] for i, j in zip(np.shape(added_img), TEST_BINARY_DIM))


def test_plantcv_image_subtract():
    # Test cache directory
    cache_dir = os.path.join(TEST_TMPDIR, "test_plantcv_image_sub")
    os.mkdir(cache_dir)
    pcv.params.debug_outdir = cache_dir
    # read in images
    img1 = cv2.imread(os.path.join(TEST_DATA, TEST_INPUT_BINARY), -1)
    img2 = np.copy(img1)
    # Test with debug = "print"
    pcv.params.debug = 'print'
    _ = pcv.image_subtract(img1, img2)
    # Test with debug = "plot"
    pcv.params.debug = 'plot'
    _ = pcv.image_subtract(img1, img2)
    # Test with debug = None
    pcv.params.debug = None
    new_img = pcv.image_subtract(img1, img2)
    assert np.array_equal(new_img, np.zeros(np.shape(new_img), np.uint8))


def test_plantcv_image_subtract_fail():
    # read in images
    img1 = cv2.imread(os.path.join(TEST_DATA, TEST_INPUT_BINARY), -1)
    img2 = cv2.imread(os.path.join(TEST_DATA, TEST_INPUT_BINARY))
    # test
    with pytest.raises(RuntimeError):
        _ = pcv.image_subtract(img1, img2)


def test_plantcv_invert():
    # Test cache directory
    cache_dir = os.path.join(TEST_TMPDIR, "test_plantcv_invert")
    os.mkdir(cache_dir)
    pcv.params.debug_outdir = cache_dir
    # Read in test data
    img = cv2.imread(os.path.join(TEST_DATA, TEST_INPUT_BINARY), -1)
    # Test with debug = "print"
    pcv.params.debug = "print"
    _ = pcv.invert(gray_img=img)
    # Test with debug = "plot"
    pcv.params.debug = "plot"
    _ = pcv.invert(gray_img=img)
    # Test with debug = None
    pcv.params.debug = None
    inverted_img = pcv.invert(gray_img=img)
    # Assert that the output image has the dimensions of the input image
    if all([i == j] for i, j in zip(np.shape(inverted_img), TEST_BINARY_DIM)):
        # Assert that the image is binary
        if all([i == j] for i, j in zip(np.unique(inverted_img), [0, 255])):
            assert 1
        else:
            assert 0
    else:
        assert 0


def test_plantcv_landmark_reference_pt_dist():
    cache_dir = os.path.join(TEST_TMPDIR, "test_plantcv_landmark_reference")
    os.mkdir(cache_dir)
    points_rescaled = [(0.0139, 0.2569), (0.2361, 0.2917), (0.3542, 0.3819), (0.3542, 0.4167), (0.375, 0.4236),
                       (0.7431, 0.3681), (0.8958, 0.3542), (0.9931, 0.3125), (0.1667, 0.5139), (0.4583, 0.8889),
                       (0.4931, 0.5903), (0.3889, 0.5694), (0.4792, 0.4306), (0.2083, 0.5417), (0.3194, 0.5278),
                       (0.3889, 0.375), (0.3681, 0.3472), (0.2361, 0.0139), (0.5417, 0.2292), (0.7708, 0.3472),
                       (0.6458, 0.3472), (0.6389, 0.5208), (0.6458, 0.625)]
    centroid_rescaled = (0.4685, 0.4945)
    bottomline_rescaled = (0.4685, 0.2569)
    _ = pcv.landmark_reference_pt_dist(points_r=[], centroid_r=('a', 'b'), bline_r=(0, 0))
    _ = pcv.landmark_reference_pt_dist(points_r=[(10, 1000)], centroid_r=(10, 10), bline_r=(10, 10))
    _ = pcv.landmark_reference_pt_dist(points_r=[], centroid_r=(0, 0), bline_r=(0, 0))
    pcv.landmark_reference_pt_dist(points_r=points_rescaled, centroid_r=centroid_rescaled, bline_r=bottomline_rescaled)
    pcv.print_results(os.path.join(cache_dir, "results.txt"))
    pcv.outputs.clear()
    assert len(pcv.outputs.observations) == 0


def test_plantcv_laplace_filter():
    # Test cache directory
    cache_dir = os.path.join(TEST_TMPDIR, "test_plantcv_laplace_filter")
    os.mkdir(cache_dir)
    pcv.params.debug_outdir = cache_dir
    # Read in test data
    img = cv2.imread(os.path.join(TEST_DATA, TEST_INPUT_GRAY), -1)
    # Test with debug = "print"
    pcv.params.debug = "print"
    _ = pcv.laplace_filter(gray_img=img, ksize=1, scale=1)
    # Test with debug = "plot"
    pcv.params.debug = "plot"
    _ = pcv.laplace_filter(gray_img=img, ksize=1, scale=1)
    # Test with debug = None
    pcv.params.debug = None
    lp_img = pcv.laplace_filter(gray_img=img, ksize=1, scale=1)
    # Assert that the output image has the dimensions of the input image
    assert all([i == j] for i, j in zip(np.shape(lp_img), TEST_GRAY_DIM))


def test_plantcv_logical_and():
    # Test cache directory
    cache_dir = os.path.join(TEST_TMPDIR, "test_plantcv_logical_and")
    os.mkdir(cache_dir)
    pcv.params.debug_outdir = cache_dir
    # Read in test data
    img1 = cv2.imread(os.path.join(TEST_DATA, TEST_INPUT_BINARY), -1)
    img2 = np.copy(img1)
    # Test with debug = "print"
    pcv.params.debug = "print"
    _ = pcv.logical_and(bin_img1=img1, bin_img2=img2)
    # Test with debug = "plot"
    pcv.params.debug = "plot"
    _ = pcv.logical_and(bin_img1=img1, bin_img2=img2)
    # Test with debug = None
    pcv.params.debug = None
    and_img = pcv.logical_and(bin_img1=img1, bin_img2=img2)
    assert all([i == j] for i, j in zip(np.shape(and_img), TEST_BINARY_DIM))


def test_plantcv_logical_or():
    # Test cache directory
    cache_dir = os.path.join(TEST_TMPDIR, "test_plantcv_logical_or")
    os.mkdir(cache_dir)
    pcv.params.debug_outdir = cache_dir
    # Read in test data
    img1 = cv2.imread(os.path.join(TEST_DATA, TEST_INPUT_BINARY), -1)
    img2 = np.copy(img1)
    # Test with debug = "print"
    pcv.params.debug = "print"
    _ = pcv.logical_or(bin_img1=img1, bin_img2=img2)
    # Test with debug = "plot"
    pcv.params.debug = "plot"
    _ = pcv.logical_or(bin_img1=img1, bin_img2=img2)
    # Test with debug = None
    pcv.params.debug = None
    or_img = pcv.logical_or(bin_img1=img1, bin_img2=img2)
    assert all([i == j] for i, j in zip(np.shape(or_img), TEST_BINARY_DIM))


def test_plantcv_logical_xor():
    # Test cache directory
    cache_dir = os.path.join(TEST_TMPDIR, "test_plantcv_logical_xor")
    os.mkdir(cache_dir)
    pcv.params.debug_outdir = cache_dir
    # Read in test data
    img1 = cv2.imread(os.path.join(TEST_DATA, TEST_INPUT_BINARY), -1)
    img2 = np.copy(img1)
    # Test with debug = "print"
    pcv.params.debug = "print"
    _ = pcv.logical_xor(bin_img1=img1, bin_img2=img2)
    # Test with debug = "plot"
    pcv.params.debug = "plot"
    _ = pcv.logical_xor(bin_img1=img1, bin_img2=img2)
    # Test with debug = None
    pcv.params.debug = None
    xor_img = pcv.logical_xor(bin_img1=img1, bin_img2=img2)
    assert all([i == j] for i, j in zip(np.shape(xor_img), TEST_BINARY_DIM))


def test_plantcv_median_blur():
    # Test cache directory
    cache_dir = os.path.join(TEST_TMPDIR, "test_plantcv_median_blur")
    os.mkdir(cache_dir)
    pcv.params.debug_outdir = cache_dir
    # Read in test data
    img = cv2.imread(os.path.join(TEST_DATA, TEST_INPUT_BINARY), -1)
    # Test with debug = "print"
    pcv.params.debug = "print"
    _ = pcv.median_blur(gray_img=img, ksize=5)
    # Test with debug = "plot"
    pcv.params.debug = "plot"
    _ = pcv.median_blur(gray_img=img, ksize=5)
    # Test with debug = None
    pcv.params.debug = None
    blur_img = pcv.median_blur(gray_img=img, ksize=5)
    # Assert that the output image has the dimensions of the input image
    if all([i == j] for i, j in zip(np.shape(blur_img), TEST_BINARY_DIM)):
        # Assert that the image is binary
        if all([i == j] for i, j in zip(np.unique(blur_img), [0, 255])):
            assert 1
        else:
            assert 0
    else:
        assert 0


def test_plantcv_median_blur_bad_input():
    # Test cache directory
    cache_dir = os.path.join(TEST_TMPDIR, "test_plantcv_median_blur_bad_input")
    os.mkdir(cache_dir)
    pcv.params.debug_outdir = cache_dir
    # Read in test data
    img = cv2.imread(os.path.join(TEST_DATA, TEST_INPUT_GRAY), -1)
    with pytest.raises(RuntimeError):
        _ = pcv.median_blur(img, 5.)


def test_plantcv_naive_bayes_classifier():
    # Test cache directory
    cache_dir = os.path.join(TEST_TMPDIR, "test_plantcv_naive_bayes_classifier")
    os.mkdir(cache_dir)
    pcv.params.debug_outdir = cache_dir
    # Read in test data
    img = cv2.imread(os.path.join(TEST_DATA, TEST_INPUT_COLOR))
    # Test with debug = "print"
    pcv.params.debug = "print"
    _ = pcv.naive_bayes_classifier(rgb_img=img, pdf_file=os.path.join(TEST_DATA, TEST_PDFS))
    # Test with debug = "plot"
    pcv.params.debug = "plot"
    _ = pcv.naive_bayes_classifier(rgb_img=img, pdf_file=os.path.join(TEST_DATA, TEST_PDFS))
    # Test with debug = None
    pcv.params.debug = None
    mask = pcv.naive_bayes_classifier(rgb_img=img, pdf_file=os.path.join(TEST_DATA, TEST_PDFS))

    # Assert that the output image has the dimensions of the input image
    if all([i == j] for i, j in zip(np.shape(mask), TEST_GRAY_DIM)):
        # Assert that the image is binary
        if all([i == j] for i, j in zip(np.unique(mask), [0, 255])):
            assert 1
        else:
            assert 0
    else:
        assert 0


def test_plantcv_naive_bayes_classifier_bad_input():
    # Read in test data
    img = cv2.imread(os.path.join(TEST_DATA, TEST_INPUT_COLOR))
    pcv.params.debug = None
    with pytest.raises(RuntimeError):
        _ = pcv.naive_bayes_classifier(rgb_img=img, pdf_file=os.path.join(TEST_DATA, TEST_PDFS_BAD))


def test_plantcv_object_composition():
    # Test cache directory
    cache_dir = os.path.join(TEST_TMPDIR, "test_plantcv_object_composition")
    os.mkdir(cache_dir)
    pcv.params.debug_outdir = cache_dir
    # Read in test data
    img = cv2.imread(os.path.join(TEST_DATA, TEST_INPUT_COLOR))
    contours_npz = np.load(os.path.join(TEST_DATA, TEST_INPUT_CONTOURS1), encoding="latin1")
    object_contours = contours_npz['arr_0']
    object_hierarchy = contours_npz['arr_1']
    # Test with debug = "print"
    pcv.params.debug = "print"
    _ = pcv.object_composition(img=img, contours=object_contours, hierarchy=object_hierarchy)
    _ = pcv.object_composition(img=img, contours=[], hierarchy=object_hierarchy)
    # Test with debug = "plot"
    pcv.params.debug = "plot"
    _ = pcv.object_composition(img=img, contours=object_contours, hierarchy=object_hierarchy)
    # Test with debug = None
    pcv.params.debug = None
    contours, mask = pcv.object_composition(img=img, contours=object_contours, hierarchy=object_hierarchy)
    # Assert that the objects have been combined
    contour_shape = np.shape(contours)  # type: tuple
    assert contour_shape[1] == 1


def test_plantcv_object_composition_grayscale_input():
    # Test cache directory
    cache_dir = os.path.join(TEST_TMPDIR, "test_plantcv_object_composition_grayscale_input")
    os.mkdir(cache_dir)
    pcv.params.debug_outdir = cache_dir
    # Read in test data
    img = cv2.imread(os.path.join(TEST_DATA, TEST_INPUT_COLOR), 0)
    contours_npz = np.load(os.path.join(TEST_DATA, TEST_INPUT_CONTOURS1), encoding="latin1")
    object_contours = contours_npz['arr_0']
    object_hierarchy = contours_npz['arr_1']
    # Test with debug = "plot"
    pcv.params.debug = "plot"
    contours, mask = pcv.object_composition(img=img, contours=object_contours, hierarchy=object_hierarchy)
    # Assert that the objects have been combined
    contour_shape = np.shape(contours)  # type: tuple
    assert contour_shape[1] == 1

def test_plantcv_within_frame():
    # Test cache directory
    cache_dir = os.path.join(TEST_TMPDIR, "test_plantcv_within_frame")
    os.mkdir(cache_dir)
    pcv.params.debug_outdir = cache_dir
    # Read in test data
    mask_ib = cv2.imread(os.path.join(TEST_DATA, TEST_INPUT_MASK), -1)
    mask_oob = cv2.imread(os.path.join(TEST_DATA, TEST_INPUT_MASK_OOB), -1)
    in_bounds_ib = pcv.within_frame(mask = mask_ib)
    in_bounds_oob = pcv.within_frame(mask = mask_oob)
    assert(in_bounds_ib is True and in_bounds_oob is False)


def test_plantcv_within_frame_bad_input():
    # Test cache directory
    cache_dir = os.path.join(TEST_TMPDIR, "test_plantcv_within_frame")
    os.mkdir(cache_dir)
    pcv.params.debug_outdir = cache_dir
    # Read in test data
    grayscale_img = cv2.imread(os.path.join(TEST_DATA, TEST_INPUT_COLOR), 0)
    with pytest.raises(RuntimeError):
        _ = pcv.within_frame(grayscale_img)


def test_plantcv_opening():
    cache_dir = os.path.join(TEST_TMPDIR, "test_plantcv_closing")
    os.mkdir(cache_dir)
    pcv.params.debug_outdir = cache_dir
    # Read in test data
    rgb_img = cv2.imread(os.path.join(TEST_DATA, TEST_INPUT_MULTI), -1)
    gray_img = cv2.cvtColor(rgb_img, cv2.COLOR_BGR2GRAY)
    bin_img = cv2.imread(os.path.join(TEST_DATA, TEST_INPUT_BINARY), -1)
    # Test with debug=None
    pcv.params.debug = None
    _ = pcv.opening(gray_img)
    # Test with debug='plot'
    pcv.params.debug = 'plot'
    _ = pcv.opening(bin_img, np.ones((4, 4), np.uint8))
    # Test with debug='print'
    pcv.params.debug = 'print'
    filtered_img = pcv.opening(bin_img)
    assert np.sum(filtered_img) == 16184595


def test_plantcv_opening_bad_input():
    # Read in test data
    rgb_img = cv2.imread(os.path.join(TEST_DATA, TEST_INPUT_MULTI), -1)
    with pytest.raises(RuntimeError):
        _ = pcv.opening(rgb_img)


def test_plantcv_output_mask():
    # Test cache directory
    cache_dir = os.path.join(TEST_TMPDIR, "test_plantcv_output_mask")
    os.mkdir(cache_dir)
    pcv.params.debug_outdir = cache_dir
    # Read in test data
    img = cv2.imread(os.path.join(TEST_DATA, TEST_INPUT_GRAY), -1)
    img_color = cv2.imread(os.path.join(TEST_DATA, TEST_INPUT_COLOR), -1)
    mask = cv2.imread(os.path.join(TEST_DATA, TEST_INPUT_BINARY), -1)
    # Test with debug = "print"
    pcv.params.debug = "print"
    _ = pcv.output_mask(img=img, mask=mask, filename='test.png', outdir=None, mask_only=False)
    # Test with debug = "plot"
    pcv.params.debug = "plot"
    _ = pcv.output_mask(img=img, mask=mask, filename='test.png', outdir=cache_dir, mask_only=False)
    _ = pcv.output_mask(img=img_color, mask=mask, filename='test.png', outdir=None, mask_only=False)
    # Remove tmp files in working direcctory
    shutil.rmtree("ori-images")
    shutil.rmtree("mask-images")
    # Test with debug = None
    pcv.params.debug = None
    imgpath, maskpath, analysis_images = pcv.output_mask(img=img, mask=mask, filename='test.png',
                                                         outdir=cache_dir, mask_only=False)
    assert all([os.path.exists(imgpath) is True, os.path.exists(maskpath) is True])


def test_plantcv_output_mask_true():
    # Test cache directory
    cache_dir = os.path.join(TEST_TMPDIR, "test_plantcv_output_mask")
    pcv.params.debug_outdir = cache_dir
    os.mkdir(cache_dir)
    # Read in test data
    img = cv2.imread(os.path.join(TEST_DATA, TEST_INPUT_GRAY), -1)
    img_color = cv2.imread(os.path.join(TEST_DATA, TEST_INPUT_COLOR), -1)
    mask = cv2.imread(os.path.join(TEST_DATA, TEST_INPUT_BINARY), -1)
    # Test with debug = "print"
    pcv.params.debug = "print"
    _ = pcv.output_mask(img=img, mask=mask, filename='test.png', outdir=cache_dir, mask_only=True)
    # Test with debug = "plot"
    pcv.params.debug = "plot"
    _ = pcv.output_mask(img=img_color, mask=mask, filename='test.png', outdir=cache_dir, mask_only=True)
    pcv.params.debug = None
    imgpath, maskpath, analysis_images = pcv.output_mask(img=img, mask=mask, filename='test.png', outdir=cache_dir,
                                                         mask_only=False)
    assert all([os.path.exists(imgpath) is True, os.path.exists(maskpath) is True])


def test_plantcv_plot_image_matplotlib_input():
    cache_dir = os.path.join(TEST_TMPDIR, "test_plantcv_pseudocolor")
    os.mkdir(cache_dir)
    pcv.params.debug_outdir = cache_dir
    img = cv2.imread(os.path.join(TEST_DATA, TEST_INPUT_BINARY), -1)
    mask = cv2.imread(os.path.join(TEST_DATA, TEST_INPUT_BINARY), -1)
    pimg = pcv.visualize.pseudocolor(gray_img=img, mask=mask, min_value=10, max_value=200)
    with pytest.raises(RuntimeError):
        pcv.plot_image(pimg)


def test_plantcv_print_image():
    # Test cache directory
    cache_dir = os.path.join(TEST_TMPDIR, "test_plantcv_print_image")
    os.mkdir(cache_dir)
    pcv.params.debug_outdir = cache_dir
    # Read in test data
    img, path, img_name = pcv.readimage(filename=os.path.join(TEST_DATA, TEST_INPUT_COLOR))
    filename = os.path.join(cache_dir, 'plantcv_print_image.jpg')
    pcv.print_image(img=img, filename=filename)
    # Assert that the file was created
    assert os.path.exists(filename) is True


def test_plantcv_print_image_bad_type():
    with pytest.raises(RuntimeError):
        pcv.print_image(img=[], filename="/dev/null")


def test_plantcv_readimage_native():
    # Test cache directory
    cache_dir = os.path.join(TEST_TMPDIR, "test_plantcv_readimage")
    os.mkdir(cache_dir)
    pcv.params.debug_outdir = cache_dir
    # Test with debug = "print"
    pcv.params.debug = "print"
    _ = pcv.readimage(filename=os.path.join(TEST_DATA, TEST_INPUT_COLOR), mode='rgba')
    # Test with debug = "plot"
    pcv.params.debug = "plot"
    _ = pcv.readimage(filename=os.path.join(TEST_DATA, TEST_INPUT_COLOR))
    pcv.params.debug = None
    img, path, img_name = pcv.readimage(filename=os.path.join(TEST_DATA, TEST_INPUT_COLOR), mode='native')
    # Assert that the image name returned equals the name of the input image
    # Assert that the path of the image returned equals the path of the input image
    # Assert that the dimensions of the returned image equals the expected dimensions
    if img_name == TEST_INPUT_COLOR and path == TEST_DATA:
        if all([i == j] for i, j in zip(np.shape(img), TEST_COLOR_DIM)):
            assert 1
        else:
            assert 0
    else:
        assert 0


def test_plantcv_readimage_grayscale():
    pcv.params.debug = None
    _, _, _ = pcv.readimage(filename=os.path.join(TEST_DATA, TEST_INPUT_GRAY), mode="grey")
    img, path, img_name = pcv.readimage(filename=os.path.join(TEST_DATA, TEST_INPUT_GRAY), mode="gray")
    assert len(np.shape(img)) == 2


def test_plantcv_readimage_rgb():
    pcv.params.debug = None
    img, path, img_name = pcv.readimage(filename=os.path.join(TEST_DATA, TEST_INPUT_GRAY), mode="rgb")
    assert len(np.shape(img)) == 3


def test_plantcv_readimage_rgba_as_rgb():
    pcv.params.debug = None
    img, path, img_name = pcv.readimage(filename=os.path.join(TEST_DATA, TEST_INPUT_RGBA), mode="native")
    assert np.shape(img)[2] == 3


def test_plantcv_readimage_csv():
    pcv.params.debug = None
    img, path, img_name = pcv.readimage(filename=os.path.join(TEST_DATA, TEST_INPUT_THERMAL_CSV), mode="csv")
    assert len(np.shape(img)) == 2


def test_plantcv_readimage_envi():
    pcv.params.debug = None
    array_data, header_dict = pcv.readimage(filename=os.path.join(HYPERSPECTRAL_TEST_DATA, HYPERSPECTRAL_DATA), mode="envi")
    assert header_dict["bands"] == '978'


def test_plantcv_readimage_bad_file():
    with pytest.raises(RuntimeError):
        _ = pcv.readimage(filename=TEST_INPUT_COLOR)


def test_plantcv_readbayer_default_bg():
    # Test cache directory
    cache_dir = os.path.join(TEST_TMPDIR, "test_plantcv_readbayer_default_bg")
    os.mkdir(cache_dir)
    pcv.params.debug_outdir = cache_dir
    # Test with debug = "print"
    pcv.params.debug = "print"
    _, _, _ = pcv.readbayer(filename=os.path.join(TEST_DATA, TEST_INPUT_BAYER),
                            bayerpattern="BG", alg="default")
    # Test with debug = "plot"
    pcv.params.debug = "plot"
    img, path, img_name = pcv.readbayer(filename=os.path.join(TEST_DATA, TEST_INPUT_BAYER),
                                        bayerpattern="BG", alg="default")
    assert all([i == j] for i, j in zip(np.shape(img), (335, 400, 3)))


def test_plantcv_readbayer_default_gb():
    # Test with debug = None
    pcv.params.debug = None
    img, path, img_name = pcv.readbayer(filename=os.path.join(TEST_DATA, TEST_INPUT_BAYER),
                                        bayerpattern="GB", alg="default")
    assert all([i == j] for i, j in zip(np.shape(img), (335, 400, 3)))


def test_plantcv_readbayer_default_rg():
    # Test with debug = None
    pcv.params.debug = None
    img, path, img_name = pcv.readbayer(filename=os.path.join(TEST_DATA, TEST_INPUT_BAYER),
                                        bayerpattern="RG", alg="default")
    assert all([i == j] for i, j in zip(np.shape(img), (335, 400, 3)))


def test_plantcv_readbayer_default_gr():
    # Test with debug = None
    pcv.params.debug = None
    img, path, img_name = pcv.readbayer(filename=os.path.join(TEST_DATA, TEST_INPUT_BAYER),
                                        bayerpattern="GR", alg="default")
    assert all([i == j] for i, j in zip(np.shape(img), (335, 400, 3)))


def test_plantcv_readbayer_edgeaware_bg():
    # Test with debug = None
    pcv.params.debug = None
    img, path, img_name = pcv.readbayer(filename=os.path.join(TEST_DATA, TEST_INPUT_BAYER),
                                        bayerpattern="BG", alg="edgeaware")
    assert all([i == j] for i, j in zip(np.shape(img), (335, 400, 3)))


def test_plantcv_readbayer_edgeaware_gb():
    # Test with debug = None
    pcv.params.debug = None
    img, path, img_name = pcv.readbayer(filename=os.path.join(TEST_DATA, TEST_INPUT_BAYER),
                                        bayerpattern="GB", alg="edgeaware")
    assert all([i == j] for i, j in zip(np.shape(img), (335, 400, 3)))


def test_plantcv_readbayer_edgeaware_rg():
    # Test with debug = None
    pcv.params.debug = None
    img, path, img_name = pcv.readbayer(filename=os.path.join(TEST_DATA, TEST_INPUT_BAYER),
                                        bayerpattern="RG", alg="edgeaware")
    assert all([i == j] for i, j in zip(np.shape(img), (335, 400, 3)))


def test_plantcv_readbayer_edgeaware_gr():
    # Test with debug = None
    pcv.params.debug = None
    img, path, img_name = pcv.readbayer(filename=os.path.join(TEST_DATA, TEST_INPUT_BAYER),
                                        bayerpattern="GR", alg="edgeaware")
    assert all([i == j] for i, j in zip(np.shape(img), (335, 400, 3)))


def test_plantcv_readbayer_variablenumbergradients_bg():
    # Test with debug = None
    pcv.params.debug = None
    img, path, img_name = pcv.readbayer(filename=os.path.join(TEST_DATA, TEST_INPUT_BAYER),
                                        bayerpattern="BG", alg="variablenumbergradients")
    assert all([i == j] for i, j in zip(np.shape(img), (335, 400, 3)))


def test_plantcv_readbayer_variablenumbergradients_gb():
    # Test with debug = None
    pcv.params.debug = None
    img, path, img_name = pcv.readbayer(filename=os.path.join(TEST_DATA, TEST_INPUT_BAYER),
                                        bayerpattern="GB", alg="variablenumbergradients")
    assert all([i == j] for i, j in zip(np.shape(img), (335, 400, 3)))


def test_plantcv_readbayer_variablenumbergradients_rg():
    # Test with debug = None
    pcv.params.debug = None
    img, path, img_name = pcv.readbayer(filename=os.path.join(TEST_DATA, TEST_INPUT_BAYER),
                                        bayerpattern="RG", alg="variablenumbergradients")
    assert all([i == j] for i, j in zip(np.shape(img), (335, 400, 3)))


def test_plantcv_readbayer_variablenumbergradients_gr():
    # Test with debug = None
    pcv.params.debug = None
    img, path, img_name = pcv.readbayer(filename=os.path.join(TEST_DATA, TEST_INPUT_BAYER),
                                        bayerpattern="GR", alg="variablenumbergradients")
    assert all([i == j] for i, j in zip(np.shape(img), (335, 400, 3)))


def test_plantcv_readbayer_default_bad_input():
    # Test with debug = None
    pcv.params.debug = None
    with pytest.raises(RuntimeError):
        _, _, _ = pcv.readbayer(filename=os.path.join(TEST_DATA, "no-image.png"), bayerpattern="GR", alg="default")


def test_plantcv_rectangle_mask():
    # Test cache directory
    cache_dir = os.path.join(TEST_TMPDIR, "test_plantcv_rectangle_mask")
    os.mkdir(cache_dir)
    pcv.params.debug_outdir = cache_dir
    # Read in test data
    img = cv2.imread(os.path.join(TEST_DATA, TEST_INPUT_GRAY), -1)
    img_color = cv2.imread(os.path.join(TEST_DATA, TEST_INPUT_COLOR))
    # Test with debug = "print"
    pcv.params.debug = "print"
    _ = pcv.rectangle_mask(img=img, p1=(0, 0), p2=(2454, 2056), color="white")
    _ = pcv.rectangle_mask(img=img, p1=(0, 0), p2=(2454, 2056), color="white")
    # Test with debug = "plot"
    pcv.params.debug = "plot"
    _ = pcv.rectangle_mask(img=img_color, p1=(0, 0), p2=(2454, 2056), color="gray")
    # Test with debug = None
    pcv.params.debug = None
    masked, hist, contour, heir = pcv.rectangle_mask(img=img, p1=(0, 0), p2=(2454, 2056), color="black")
    maskedsum = np.sum(masked)
    imgsum = np.sum(img)
    assert maskedsum < imgsum


def test_plantcv_rectangle_mask_bad_input():
    # Test cache directory
    cache_dir = os.path.join(TEST_TMPDIR, "test_plantcv_rectangle_mask")
    os.mkdir(cache_dir)
    pcv.params.debug_outdir = cache_dir
    # Read in test data
    img = cv2.imread(os.path.join(TEST_DATA, TEST_INPUT_GRAY), -1)
    # Test with debug = None
    pcv.params.debug = None
    with pytest.raises(RuntimeError):
        _ = pcv.rectangle_mask(img=img, p1=(0, 0), p2=(2454, 2056), color="whit")


def test_plantcv_report_size_marker_detect():
    # Test cache directory
    cache_dir = os.path.join(TEST_TMPDIR, "test_plantcv_report_size_marker_detect")
    os.mkdir(cache_dir)
    pcv.params.debug_outdir = cache_dir
    # Read in test data
    img = cv2.imread(os.path.join(TEST_DATA, TEST_INPUT_MARKER), -1)
    # ROI contour
    roi_contour = [np.array([[[3550, 850]], [[3550, 1349]], [[4049, 1349]], [[4049, 850]]], dtype=np.int32)]
    roi_hierarchy = np.array([[[-1, -1, -1, -1]]], dtype=np.int32)

    # Test with debug = "print"
    pcv.params.debug = "print"
    _ = pcv.report_size_marker_area(img=img, roi_contour=roi_contour, roi_hierarchy=roi_hierarchy, marker='detect',
                                    objcolor='light', thresh_channel='s', thresh=120)
    # Test with debug = "plot"
    pcv.params.debug = "plot"
    _ = pcv.report_size_marker_area(img=img, roi_contour=roi_contour, roi_hierarchy=roi_hierarchy, marker='detect',
                                    objcolor='light', thresh_channel='s', thresh=120)
    # Test with debug = None
    pcv.params.debug = None
    images = pcv.report_size_marker_area(img=img, roi_contour=roi_contour, roi_hierarchy=roi_hierarchy, marker='detect',
                                         objcolor='light', thresh_channel='s', thresh=120)
    pcv.print_results(os.path.join(cache_dir, "results.txt"))
    pcv.outputs.clear()
    assert len(images) != 0


def test_plantcv_report_size_marker_define():
    # Read in test data
    img = cv2.imread(os.path.join(TEST_DATA, TEST_INPUT_MARKER), -1)
    # ROI contour
    roi_contour = [np.array([[[3550, 850]], [[3550, 1349]], [[4049, 1349]], [[4049, 850]]], dtype=np.int32)]
    roi_hierarchy = np.array([[[-1, -1, -1, -1]]], dtype=np.int32)

    # Test with debug = None
    pcv.params.debug = None
    images = pcv.report_size_marker_area(img=img, roi_contour=roi_contour, roi_hierarchy=roi_hierarchy, marker='define',
                                         objcolor='light', thresh_channel='s', thresh=120)
    assert len(images) != 0


def test_plantcv_report_size_marker_grayscale_input():
    # Read in test data
    img = cv2.imread(os.path.join(TEST_DATA, TEST_INPUT_GRAY), -1)
    # ROI contour
    roi_contour = [np.array([[[0, 0]], [[0, 49]], [[49, 49]], [[49, 0]]], dtype=np.int32)]
    roi_hierarchy = np.array([[[-1, -1, -1, -1]]], dtype=np.int32)

    # Test with debug = None
    pcv.params.debug = None
    images = pcv.report_size_marker_area(img=img, roi_contour=roi_contour, roi_hierarchy=roi_hierarchy, marker='define',
                                         objcolor='light', thresh_channel='s', thresh=120)
    if cv2.__version__[0] == '2':
        assert len(images) != 0
    else:
        assert len(images) != 0


def test_plantcv_report_size_marker_bad_marker_input():
    # Read in test data
    img = cv2.imread(os.path.join(TEST_DATA, TEST_INPUT_MARKER), -1)
    # ROI contour
    roi_contour = [np.array([[[3550, 850]], [[3550, 1349]], [[4049, 1349]], [[4049, 850]]], dtype=np.int32)]
    roi_hierarchy = np.array([[[-1, -1, -1, -1]]], dtype=np.int32)
    with pytest.raises(RuntimeError):
        _ = pcv.report_size_marker_area(img=img, roi_contour=roi_contour, roi_hierarchy=roi_hierarchy, marker='none',
                                        objcolor='light', thresh_channel='s', thresh=120)


def test_plantcv_report_size_marker_bad_threshold_input():
    # Read in test data
    img = cv2.imread(os.path.join(TEST_DATA, TEST_INPUT_MARKER), -1)
    # ROI contour
    roi_contour = [np.array([[[3550, 850]], [[3550, 1349]], [[4049, 1349]], [[4049, 850]]], dtype=np.int32)]
    roi_hierarchy = np.array([[[-1, -1, -1, -1]]], dtype=np.int32)
    with pytest.raises(RuntimeError):
        _ = pcv.report_size_marker_area(img=img, roi_contour=roi_contour, roi_hierarchy=roi_hierarchy, marker='detect',
                                        objcolor='light', thresh_channel=None, thresh=120)


def test_plantcv_resize():
    # Test cache directory
    cache_dir = os.path.join(TEST_TMPDIR, "test_plantcv_resize")
    os.mkdir(cache_dir)
    pcv.params.debug_outdir = cache_dir
    # Read in test data
    img = cv2.imread(os.path.join(TEST_DATA, TEST_INPUT_COLOR))
    # Test with debug = "print"
    pcv.params.debug = "print"
    _ = pcv.resize(img=img, resize_x=0.5, resize_y=0.5)
    # Test with debug = "plot"
    pcv.params.debug = "plot"
    _ = pcv.resize(img=img, resize_x=0.5, resize_y=0.5)
    # Test with debug = None
    pcv.params.debug = None
    resized_img = pcv.resize(img=img, resize_x=0.5, resize_y=0.5)
    ix, iy, iz = np.shape(img)
    rx, ry, rz = np.shape(resized_img)
    assert ix > rx


def test_plantcv_resize_bad_inputs():
    # Read in test data
    img = cv2.imread(os.path.join(TEST_DATA, TEST_INPUT_COLOR))
    # Test for fatal error caused by two negative resize values
    pcv.params.debug = None
    with pytest.raises(RuntimeError):
        _ = pcv.resize(img=img, resize_x=-1, resize_y=-1)


def test_plantcv_rgb2gray_hsv():
    # Test cache directory
    cache_dir = os.path.join(TEST_TMPDIR, "test_plantcv_rgb2gray_hsv")
    os.mkdir(cache_dir)
    pcv.params.debug_outdir = cache_dir
    # Read in test data
    img = cv2.imread(os.path.join(TEST_DATA, TEST_INPUT_COLOR))
    # Test with debug = "print"
    pcv.params.debug = "print"
    _ = pcv.rgb2gray_hsv(rgb_img=img, channel="s")
    # Test with debug = "plot"
    pcv.params.debug = "plot"
    _ = pcv.rgb2gray_hsv(rgb_img=img, channel="s")
    # Test with debug = None
    pcv.params.debug = None
    s = pcv.rgb2gray_hsv(rgb_img=img, channel="s")
    # Assert that the output image has the dimensions of the input image but is only a single channel
    assert all([i == j] for i, j in zip(np.shape(s), TEST_GRAY_DIM))


def test_plantcv_rgb2gray_hsv_bad_input():
    img = cv2.imread(os.path.join(TEST_DATA, TEST_INPUT_COLOR))
    pcv.params.debug = None
    with pytest.raises(RuntimeError):
        _ = pcv.rgb2gray_hsv(rgb_img=img, channel="l")


def test_plantcv_rgb2gray_lab():
    # Test cache directory
    cache_dir = os.path.join(TEST_TMPDIR, "test_plantcv_rgb2gray_lab")
    os.mkdir(cache_dir)
    pcv.params.debug_outdir = cache_dir
    # Read in test data
    img = cv2.imread(os.path.join(TEST_DATA, TEST_INPUT_COLOR))
    # Test with debug = "print"
    pcv.params.debug = "print"
    _ = pcv.rgb2gray_lab(rgb_img=img, channel='b')
    # Test with debug = "plot"
    pcv.params.debug = "plot"
    _ = pcv.rgb2gray_lab(rgb_img=img, channel='b')
    # Test with debug = None
    pcv.params.debug = None
    b = pcv.rgb2gray_lab(rgb_img=img, channel='b')
    # Assert that the output image has the dimensions of the input image but is only a single channel
    assert all([i == j] for i, j in zip(np.shape(b), TEST_GRAY_DIM))


def test_plantcv_rgb2gray_lab_bad_input():
    img = cv2.imread(os.path.join(TEST_DATA, TEST_INPUT_COLOR))
    pcv.params.debug = None
    with pytest.raises(RuntimeError):
        _ = pcv.rgb2gray_lab(rgb_img=img, channel="v")


def test_plantcv_rgb2gray():
    # Test cache directory
    cache_dir = os.path.join(TEST_TMPDIR, "test_plantcv_rgb2gray")
    os.mkdir(cache_dir)
    pcv.params.debug_outdir = cache_dir
    # Read in test data
    img = cv2.imread(os.path.join(TEST_DATA, TEST_INPUT_COLOR))
    # Test with debug = "print"
    pcv.params.debug = "print"
    _ = pcv.rgb2gray(rgb_img=img)
    # Test with debug = "plot"
    pcv.params.debug = "plot"
    _ = pcv.rgb2gray(rgb_img=img)
    # Test with debug = None
    pcv.params.debug = None
    gray = pcv.rgb2gray(rgb_img=img)
    # Assert that the output image has the dimensions of the input image but is only a single channel
    assert all([i == j] for i, j in zip(np.shape(gray), TEST_GRAY_DIM))


def test_plantcv_roi_objects():
    # Test cache directory
    cache_dir = os.path.join(TEST_TMPDIR, "test_plantcv_roi_objects")
    os.mkdir(cache_dir)
    pcv.params.debug_outdir = cache_dir
    # Read in test data
    img = cv2.imread(os.path.join(TEST_DATA, TEST_INPUT_COLOR))
    roi_npz = np.load(os.path.join(TEST_DATA, TEST_INPUT_ROI), encoding="latin1")
    roi_contour = roi_npz['arr_0']
    roi_hierarchy = roi_npz['arr_1']
    contours_npz = np.load(os.path.join(TEST_DATA, TEST_INPUT_CONTOURS1), encoding="latin1")
    object_contours = contours_npz['arr_0']
    object_hierarchy = contours_npz['arr_1']
    # Test with debug = "print"
    pcv.params.debug = "print"
    _ = pcv.roi_objects(img=img, roi_contour=roi_contour, roi_hierarchy=roi_hierarchy,
                        object_contour=object_contours, obj_hierarchy=object_hierarchy, roi_type="largest")
    # Test with debug = "plot"
    pcv.params.debug = "plot"
    _ = pcv.roi_objects(img=img, roi_contour=roi_contour, roi_hierarchy=roi_hierarchy,
                        object_contour=object_contours, obj_hierarchy=object_hierarchy, roi_type="partial")
    # Test with debug = None and roi_type = cutto
    pcv.params.debug = None
    _ = pcv.roi_objects(img=img, roi_contour=roi_contour, roi_hierarchy=roi_hierarchy,
                        object_contour=object_contours, obj_hierarchy=object_hierarchy, roi_type="cutto")
    # Test with debug = None
    kept_contours, kept_hierarchy, mask, area = pcv.roi_objects(img=img, roi_contour=roi_contour,
                                                                roi_hierarchy=roi_hierarchy,
                                                                object_contour=object_contours,
                                                                obj_hierarchy=object_hierarchy, roi_type="partial")
    # Assert that the contours were filtered as expected
    assert len(kept_contours) == 1891


def test_plantcv_roi_objects_bad_input():
    # Read in test data
    img = cv2.imread(os.path.join(TEST_DATA, TEST_INPUT_COLOR))
    roi_npz = np.load(os.path.join(TEST_DATA, TEST_INPUT_ROI), encoding="latin1")
    roi_contour = roi_npz['arr_0']
    roi_hierarchy = roi_npz['arr_1']
    contours_npz = np.load(os.path.join(TEST_DATA, TEST_INPUT_CONTOURS1), encoding="latin1")
    object_contours = contours_npz['arr_0']
    object_hierarchy = contours_npz['arr_1']
    pcv.params.debug = None
    with pytest.raises(RuntimeError):
        _ = pcv.roi_objects(img=img, roi_type="cut", roi_contour=roi_contour, roi_hierarchy=roi_hierarchy,
                            object_contour=object_contours, obj_hierarchy=object_hierarchy)


def test_plantcv_roi_objects_grayscale_input():
    # Test cache directory
    cache_dir = os.path.join(TEST_TMPDIR, "test_plantcv_roi_objects_grayscale_input")
    os.mkdir(cache_dir)
    pcv.params.debug_outdir = cache_dir
    # Read in test data
    img = cv2.imread(os.path.join(TEST_DATA, TEST_INPUT_COLOR), 0)
    roi_npz = np.load(os.path.join(TEST_DATA, TEST_INPUT_ROI), encoding="latin1")
    roi_contour = roi_npz['arr_0']
    roi_hierarchy = roi_npz['arr_1']
    contours_npz = np.load(os.path.join(TEST_DATA, TEST_INPUT_CONTOURS1), encoding="latin1")
    object_contours = contours_npz['arr_0']
    object_hierarchy = contours_npz['arr_1']
    # Test with debug = "plot"
    pcv.params.debug = "plot"
    kept_contours, kept_hierarchy, mask, area = pcv.roi_objects(img=img, roi_type="partial", roi_contour=roi_contour,
                                                                roi_hierarchy=roi_hierarchy,
                                                                object_contour=object_contours,
                                                                obj_hierarchy=object_hierarchy)
    # Assert that the contours were filtered as expected
    assert len(kept_contours) == 1891


def test_plantcv_rotate():
    # Test cache directory
    cache_dir = os.path.join(TEST_TMPDIR, "test_plantcv_rotate_img")
    os.mkdir(cache_dir)
    pcv.params.debug_outdir = cache_dir
    # Read in test data
    img = cv2.imread(os.path.join(TEST_DATA, TEST_INPUT_COLOR))
    # Test with debug = "print"
    pcv.params.debug = "print"
    _ = pcv.rotate(img=img, rotation_deg=45, crop=True)
    # Test with debug = "plot"
    pcv.params.debug = "plot"
    _ = pcv.rotate(img=img, rotation_deg=45, crop=True)
    # Test with debug = None
    pcv.params.debug = None
    rotated = pcv.rotate(img=img, rotation_deg=45, crop=True)
    imgavg = np.average(img)
    rotateavg = np.average(rotated)
    assert rotateavg != imgavg


def test_plantcv_rotate_gray():
    img = cv2.imread(os.path.join(TEST_DATA, TEST_INPUT_GRAY), -1)
    # Test with debug = "plot"
    pcv.params.debug = "plot"
    _ = pcv.rotate(img=img, rotation_deg=45, crop=False)
    # Test with debug = None
    pcv.params.debug = None
    rotated = pcv.rotate(img=img, rotation_deg=45, crop=False)
    imgavg = np.average(img)
    rotateavg = np.average(rotated)
    assert rotateavg != imgavg


def test_plantcv_scale_features():
    # Test cache directory
    cache_dir = os.path.join(TEST_TMPDIR, "test_plantcv_scale_features")
    os.mkdir(cache_dir)
    pcv.params.debug_outdir = cache_dir
    # Read in test data
    mask = cv2.imread(os.path.join(TEST_DATA, TEST_MASK_SMALL), -1)
    contours_npz = np.load(os.path.join(TEST_DATA, TEST_VIS_COMP_CONTOUR), encoding="latin1")
    obj_contour = contours_npz['arr_0']
    # Test with debug = "print"
    pcv.params.debug = "print"
    _ = pcv.scale_features(obj=obj_contour, mask=mask, points=TEST_ACUTE_RESULT, line_position=50)
    # Test with debug = "plot"
    pcv.params.debug = "plot"
    _ = pcv.scale_features(obj=obj_contour, mask=mask, points=TEST_ACUTE_RESULT, line_position='NA')
    # Test with debug = None
    pcv.params.debug = None
    points_rescaled, centroid_rescaled, bottomline_rescaled = pcv.scale_features(obj=obj_contour, mask=mask,
                                                                                 points=TEST_ACUTE_RESULT,
                                                                                 line_position=50)
    assert len(points_rescaled) == 23


def test_plantcv_scale_features_bad_input():
    mask = np.array([])
    obj_contour = np.array([])
    pcv.params.debug = None
    result = pcv.scale_features(obj=obj_contour, mask=mask, points=TEST_ACUTE_RESULT, line_position=50)
    assert all([i == j] for i, j in zip(result, [("NA", "NA"), ("NA", "NA"), ("NA", "NA")]))


def test_plantcv_scharr_filter():
    # Test cache directory
    cache_dir = os.path.join(TEST_TMPDIR, "test_plantcv_scharr_filter")
    os.mkdir(cache_dir)
    pcv.params.debug_outdir = cache_dir
    # Read in test data
    img = cv2.imread(os.path.join(TEST_DATA, TEST_INPUT_GRAY), -1)
    pcv.params.debug = "print"
    # Test with debug = "print"
    _ = pcv.scharr_filter(img=img, dx=1, dy=0, scale=1)
    # Test with debug = "plot"
    pcv.params.debug = "plot"
    _ = pcv.scharr_filter(img=img, dx=1, dy=0, scale=1)
    # Test with debug = None
    pcv.params.debug = None
    scharr_img = pcv.scharr_filter(img=img, dx=1, dy=0, scale=1)
    # Assert that the output image has the dimensions of the input image
    assert all([i == j] for i, j in zip(np.shape(scharr_img), TEST_GRAY_DIM))


def test_plantcv_shift_img():
    # Test cache directory
    cache_dir = os.path.join(TEST_TMPDIR, "test_plantcv_shift_img")
    os.mkdir(cache_dir)
    pcv.params.debug_outdir = cache_dir
    # Read in test data
    img = cv2.imread(os.path.join(TEST_DATA, TEST_INPUT_COLOR))
    mask = cv2.imread(os.path.join(TEST_DATA, TEST_INPUT_BINARY), -1)
    # Test with debug = "print"
    pcv.params.debug = "print"
    _ = pcv.shift_img(img=img, number=300, side="top")
    # Test with debug = "plot"
    pcv.params.debug = "plot"
    _ = pcv.shift_img(img=img, number=300, side="top")
    # Test with debug = "plot"
    _ = pcv.shift_img(img=img, number=300, side="bottom")
    # Test with debug = "plot"
    _ = pcv.shift_img(img=img, number=300, side="right")
    # Test with debug = "plot"
    _ = pcv.shift_img(img=mask, number=300, side="left")
    # Test with debug = None
    pcv.params.debug = None
    rotated = pcv.shift_img(img=img, number=300, side="top")
    imgavg = np.average(img)
    shiftavg = np.average(rotated)
    assert shiftavg != imgavg


def test_plantcv_shift_img_bad_input():
    # Read in test data
    img = cv2.imread(os.path.join(TEST_DATA, TEST_INPUT_COLOR))
    with pytest.raises(RuntimeError):
        pcv.params.debug = None
        _ = pcv.shift_img(img=img, number=-300, side="top")


def test_plantcv_shift_img_bad_side_input():
    # Read in test data
    img = cv2.imread(os.path.join(TEST_DATA, TEST_INPUT_COLOR))
    with pytest.raises(RuntimeError):
        pcv.params.debug = None
        _ = pcv.shift_img(img=img, number=300, side="starboard")


def test_plantcv_sobel_filter():
    # Test cache directory
    cache_dir = os.path.join(TEST_TMPDIR, "test_plantcv_sobel_filter")
    os.mkdir(cache_dir)
    pcv.params.debug_outdir = cache_dir
    # Read in test data
    img = cv2.imread(os.path.join(TEST_DATA, TEST_INPUT_GRAY), -1)
    # Test with debug = "print"
    pcv.params.debug = "print"
    _ = pcv.sobel_filter(gray_img=img, dx=1, dy=0, ksize=1)
    # Test with debug = "plot"
    pcv.params.debug = "plot"
    _ = pcv.sobel_filter(gray_img=img, dx=1, dy=0, ksize=1)
    # Test with debug = None
    pcv.params.debug = None
    sobel_img = pcv.sobel_filter(gray_img=img, dx=1, dy=0, ksize=1)
    # Assert that the output image has the dimensions of the input image
    assert all([i == j] for i, j in zip(np.shape(sobel_img), TEST_GRAY_DIM))


def test_plantcv_watershed_segmentation():
    # Test cache directory
    cache_dir = os.path.join(TEST_TMPDIR, "test_plantcv_watershed_segmentation")
    os.mkdir(cache_dir)
    pcv.params.debug_outdir = cache_dir
    # Read in test data
    img = cv2.imread(os.path.join(TEST_DATA, TEST_INPUT_CROPPED))
    mask = cv2.imread(os.path.join(TEST_DATA, TEST_INPUT_CROPPED_MASK), -1)
    # Test with debug = "print"
    pcv.params.debug = "print"
    _ = pcv.watershed_segmentation(rgb_img=img, mask=mask, distance=10)
    # Test with debug = "plot"
    pcv.params.debug = "plot"
    _ = pcv.watershed_segmentation(rgb_img=img, mask=mask, distance=10)
    # Test with debug = None
    pcv.params.debug = None
    _ = pcv.watershed_segmentation(rgb_img=img, mask=mask, distance=10)
    pcv.print_results(os.path.join(cache_dir, "results.txt"))
    if cv2.__version__[0] == '2':
        assert pcv.outputs.observations['estimated_object_count']['value'] > 9
    else:
        assert pcv.outputs.observations['estimated_object_count']['value'] > 9


def test_plantcv_white_balance_gray_16bit():
    # Test cache directory
    cache_dir = os.path.join(TEST_TMPDIR, "test_plantcv_white_balance_gray_16bit")
    os.mkdir(cache_dir)
    pcv.params.debug_outdir = cache_dir
    # Read in test data
    img = cv2.imread(os.path.join(TEST_DATA, TEST_INPUT_NIR_MASK), -1)
    # Test with debug = "print"
    pcv.params.debug = "print"
    _ = pcv.white_balance(img=img, mode='hist', roi=(5, 5, 80, 80))
    # Test with debug = "plot"
    pcv.params.debug = "plot"
    _ = pcv.white_balance(img=img, mode='max', roi=(5, 5, 80, 80))
    # Test without an ROI
    pcv.params.debug = None
    _ = pcv.white_balance(img=img, mode='hist', roi=None)
    # Test with debug = None
    white_balanced = pcv.white_balance(img=img, roi=(5, 5, 80, 80))
    imgavg = np.average(img)
    balancedavg = np.average(white_balanced)
    assert balancedavg != imgavg


def test_plantcv_white_balance_gray_8bit():
    # Test cache directory
    cache_dir = os.path.join(TEST_TMPDIR, "test_plantcv_white_balance_gray_8bit")
    os.mkdir(cache_dir)
    pcv.params.debug_outdir = cache_dir
    # Read in test data
    img = cv2.imread(os.path.join(TEST_DATA, TEST_INPUT_NIR_MASK))
    img = cv2.cvtColor(img, cv2.COLOR_BGR2GRAY)
    # Test with debug = "print"
    pcv.params.debug = "print"
    _ = pcv.white_balance(img=img, mode='hist', roi=(5, 5, 80, 80))
    # Test with debug = "plot"
    pcv.params.debug = "plot"
    _ = pcv.white_balance(img=img, mode='max', roi=(5, 5, 80, 80))
    # Test without an ROI
    pcv.params.debug = None
    _ = pcv.white_balance(img=img, mode='hist', roi=None)
    # Test with debug = None
    white_balanced = pcv.white_balance(img=img, roi=(5, 5, 80, 80))
    imgavg = np.average(img)
    balancedavg = np.average(white_balanced)
    assert balancedavg != imgavg


def test_plantcv_white_balance_rgb():
    # Test cache directory
    cache_dir = os.path.join(TEST_TMPDIR, "test_plantcv_white_balance_rgb")
    os.mkdir(cache_dir)
    pcv.params.debug_outdir = cache_dir
    # Read in test data
    img = cv2.imread(os.path.join(TEST_DATA, TEST_INPUT_MARKER))
    # Test with debug = "print"
    pcv.params.debug = "print"
    _ = pcv.white_balance(img=img, mode='hist', roi=(5, 5, 80, 80))
    # Test with debug = "plot"
    pcv.params.debug = "plot"
    _ = pcv.white_balance(img=img, mode='max', roi=(5, 5, 80, 80))
    # Test without an ROI
    pcv.params.debug = None
    _ = pcv.white_balance(img=img, mode='hist', roi=None)
    # Test with debug = None
    white_balanced = pcv.white_balance(img=img, roi=(5, 5, 80, 80))
    imgavg = np.average(img)
    balancedavg = np.average(white_balanced)
    assert balancedavg != imgavg


def test_plantcv_white_balance_bad_input():
    # Read in test data
    img = cv2.imread(os.path.join(TEST_DATA, TEST_INPUT_NIR_MASK), -1)
    # Test with debug = None
    with pytest.raises(RuntimeError):
        pcv.params.debug = "plot"
        _ = pcv.white_balance(img=img, mode='hist', roi=(5, 5, 5, 5, 5))


def test_plantcv_white_balance_bad_mode_input():
    # Read in test data
    img = cv2.imread(os.path.join(TEST_DATA, TEST_INPUT_MARKER))
    # Test with debug = None
    with pytest.raises(RuntimeError):
        pcv.params.debug = "plot"
        _ = pcv.white_balance(img=img, mode='histogram', roi=(5, 5, 80, 80))


def test_plantcv_white_balance_bad_input_int():
    # Read in test data
    img = cv2.imread(os.path.join(TEST_DATA, TEST_INPUT_NIR_MASK), -1)
    # Test with debug = None
    with pytest.raises(RuntimeError):
        pcv.params.debug = "plot"
        _ = pcv.white_balance(img=img, mode='hist', roi=(5., 5, 5, 5))


def test_plantcv_x_axis_pseudolandmarks():
    # Test cache directory
    cache_dir = os.path.join(TEST_TMPDIR, "test_plantcv_x_axis_pseudolandmarks_debug")
    os.mkdir(cache_dir)
    pcv.params.debug_outdir = cache_dir
    img = cv2.imread(os.path.join(TEST_DATA, TEST_VIS_SMALL))
    mask = cv2.imread(os.path.join(TEST_DATA, TEST_MASK_SMALL), -1)
    contours_npz = np.load(os.path.join(TEST_DATA, TEST_VIS_COMP_CONTOUR), encoding="latin1")
    obj_contour = contours_npz['arr_0']
    pcv.params.debug = "print"
    _ = pcv.x_axis_pseudolandmarks(obj=obj_contour, mask=mask, img=img)
    # Test with debug = "plot"
    pcv.params.debug = "plot"
    _ = pcv.x_axis_pseudolandmarks(obj=obj_contour, mask=mask, img=img)
    _ = pcv.x_axis_pseudolandmarks(obj=np.array([[0, 0], [0, 0]]), mask=np.array([[0, 0], [0, 0]]), img=img)
    _ = pcv.x_axis_pseudolandmarks(obj=np.array(([[89, 222]], [[252, 39]], [[89, 207]])),
                                   mask=np.array(([[42, 161]], [[2, 47]], [[211, 222]])), img=img)

    _ = pcv.x_axis_pseudolandmarks(obj=(), mask=mask, img=img)
    # Test with debug = None
    pcv.params.debug = None
    top, bottom, center_v = pcv.x_axis_pseudolandmarks(obj=obj_contour, mask=mask, img=img)
    pcv.print_results(os.path.join(cache_dir, "results.txt"))
    pcv.outputs.clear()
    assert all([all([i == j] for i, j in zip(np.shape(top), (20, 1, 2))),
                all([i == j] for i, j in zip(np.shape(bottom), (20, 1, 2))),
                all([i == j] for i, j in zip(np.shape(center_v), (20, 1, 2)))])


def test_plantcv_x_axis_pseudolandmarks_small_obj():
    img = cv2.imread(os.path.join(TEST_DATA, TEST_VIS_SMALL_PLANT))
    mask = cv2.imread(os.path.join(TEST_DATA, TEST_MASK_SMALL_PLANT), -1)
    contours_npz = np.load(os.path.join(TEST_DATA, TEST_VIS_COMP_CONTOUR_SMALL_PLANT), encoding="latin1")
    obj_contour = contours_npz['arr_0']
    # Test with debug = "print"
    pcv.params.debug = "print"
    _, _, _ = pcv.x_axis_pseudolandmarks(obj=[], mask=mask, img=img)
    _, _, _ = pcv.x_axis_pseudolandmarks(obj=obj_contour, mask=mask, img=img)
    # Test with debug = "plot"
    pcv.params.debug = "plot"
    _, _, _ = pcv.x_axis_pseudolandmarks(obj=[], mask=mask, img=img)
    top, bottom, center_v = pcv.x_axis_pseudolandmarks(obj=obj_contour, mask=mask, img=img)
    assert all([all([i == j] for i, j in zip(np.shape(top), (20, 1, 2))),
                all([i == j] for i, j in zip(np.shape(bottom), (20, 1, 2))),
                all([i == j] for i, j in zip(np.shape(center_v), (20, 1, 2)))])


def test_plantcv_x_axis_pseudolandmarks_bad_input():
    img = np.array([])
    mask = np.array([])
    obj_contour = np.array([])
    pcv.params.debug = None
    result = pcv.x_axis_pseudolandmarks(obj=obj_contour, mask=mask, img=img)
    assert all([i == j] for i, j in zip(result, [("NA", "NA"), ("NA", "NA"), ("NA", "NA")]))


def test_plantcv_x_axis_pseudolandmarks_bad_obj_input():
    img = cv2.imread(os.path.join(TEST_DATA, TEST_VIS_SMALL_PLANT))
    with pytest.raises(RuntimeError):
        _ = pcv.x_axis_pseudolandmarks(obj=np.array([[-2, -2], [-2, -2]]), mask=np.array([[-2, -2], [-2, -2]]), img=img)


def test_plantcv_y_axis_pseudolandmarks():
    # Test cache directory
    cache_dir = os.path.join(TEST_TMPDIR, "test_plantcv_y_axis_pseudolandmarks_debug")
    os.mkdir(cache_dir)
    pcv.params.debug_outdir = cache_dir
    img = cv2.imread(os.path.join(TEST_DATA, TEST_VIS_SMALL))
    mask = cv2.imread(os.path.join(TEST_DATA, TEST_MASK_SMALL), -1)
    contours_npz = np.load(os.path.join(TEST_DATA, TEST_VIS_COMP_CONTOUR), encoding="latin1")
    obj_contour = contours_npz['arr_0']
    pcv.params.debug = "print"
    _ = pcv.y_axis_pseudolandmarks(obj=obj_contour, mask=mask, img=img)
    # Test with debug = "plot"
    pcv.params.debug = "plot"
    _ = pcv.y_axis_pseudolandmarks(obj=obj_contour, mask=mask, img=img)
    pcv.outputs.clear()
    _ = pcv.y_axis_pseudolandmarks(obj=[], mask=mask, img=img)
    _ = pcv.y_axis_pseudolandmarks(obj=(), mask=mask, img=img)
    _ = pcv.y_axis_pseudolandmarks(obj=np.array(([[89, 222]], [[252, 39]], [[89, 207]])),
                                   mask=np.array(([[42, 161]], [[2, 47]], [[211, 222]])), img=img)
    _ = pcv.y_axis_pseudolandmarks(obj=np.array(([[21, 11]], [[159, 155]], [[237, 11]])),
                                   mask=np.array(([[38, 54]], [[144, 169]], [[81, 137]])), img=img)
    # Test with debug = None
    pcv.params.debug = None
    left, right, center_h = pcv.y_axis_pseudolandmarks(obj=obj_contour, mask=mask, img=img)
    pcv.print_results(os.path.join(cache_dir, "results.txt"))
    pcv.outputs.clear()
    assert all([all([i == j] for i, j in zip(np.shape(left), (20, 1, 2))),
                all([i == j] for i, j in zip(np.shape(right), (20, 1, 2))),
                all([i == j] for i, j in zip(np.shape(center_h), (20, 1, 2)))])


def test_plantcv_y_axis_pseudolandmarks_small_obj():
    cache_dir = os.path.join(TEST_TMPDIR, "test_plantcv_y_axis_pseudolandmarks_debug")
    os.mkdir(cache_dir)
    img = cv2.imread(os.path.join(TEST_DATA, TEST_VIS_SMALL_PLANT))
    mask = cv2.imread(os.path.join(TEST_DATA, TEST_MASK_SMALL_PLANT), -1)
    contours_npz = np.load(os.path.join(TEST_DATA, TEST_VIS_COMP_CONTOUR_SMALL_PLANT), encoding="latin1")
    obj_contour = contours_npz['arr_0']
    # Test with debug = "print"
    pcv.params.debug = "print"
    _, _, _ = pcv.y_axis_pseudolandmarks(obj=[], mask=mask, img=img)
    _, _, _ = pcv.y_axis_pseudolandmarks(obj=obj_contour, mask=mask, img=img)
    # Test with debug = "plot"
    pcv.params.debug = "plot"
    pcv.outputs.clear()
    left, right, center_h = pcv.y_axis_pseudolandmarks(obj=obj_contour, mask=mask, img=img)
    pcv.print_results(os.path.join(cache_dir, "results.txt"))
    pcv.outputs.clear()
    assert all([all([i == j] for i, j in zip(np.shape(left), (20, 1, 2))),
                all([i == j] for i, j in zip(np.shape(right), (20, 1, 2))),
                all([i == j] for i, j in zip(np.shape(center_h), (20, 1, 2)))])


def test_plantcv_y_axis_pseudolandmarks_bad_input():
    cache_dir = os.path.join(TEST_TMPDIR, "test_plantcv_y_axis_pseudolandmarks_debug")
    os.mkdir(cache_dir)
    img = np.array([])
    mask = np.array([])
    obj_contour = np.array([])
    pcv.params.debug = None
    result = pcv.y_axis_pseudolandmarks(obj=obj_contour, mask=mask, img=img)
    pcv.print_results(os.path.join(cache_dir, "results.txt"))
    pcv.outputs.clear()
    assert all([i == j] for i, j in zip(result, [("NA", "NA"), ("NA", "NA"), ("NA", "NA")]))


def test_plantcv_y_axis_pseudolandmarks_bad_obj_input():
    img = cv2.imread(os.path.join(TEST_DATA, TEST_VIS_SMALL_PLANT))
    with pytest.raises(RuntimeError):
        _ = pcv.y_axis_pseudolandmarks(obj=np.array([[-2, -2], [-2, -2]]), mask=np.array([[-2, -2], [-2, -2]]), img=img)


def test_plantcv_background_subtraction():
    # List to hold result of all tests.
    truths = []
    fg_img = cv2.imread(os.path.join(TEST_DATA, TEST_FOREGROUND))
    bg_img = cv2.imread(os.path.join(TEST_DATA, TEST_BACKGROUND))
    big_img = cv2.imread(os.path.join(TEST_DATA, TEST_INPUT_COLOR))
    # Testing if background subtraction is actually still working.
    # This should return an array whose sum is greater than one
    pcv.params.debug = None
    fgmask = pcv.background_subtraction(background_image=bg_img, foreground_image=fg_img)
    truths.append(np.sum(fgmask) > 0)
    fgmask = pcv.background_subtraction(background_image=big_img, foreground_image=bg_img)
    truths.append(np.sum(fgmask) > 0)
    # The same foreground subtracted from itself should be 0
    fgmask = pcv.background_subtraction(background_image=fg_img, foreground_image=fg_img)
    truths.append(np.sum(fgmask) == 0)
    # The same background subtracted from itself should be 0
    fgmask = pcv.background_subtraction(background_image=bg_img, foreground_image=bg_img)
    truths.append(np.sum(fgmask) == 0)
    # All of these should be true for the function to pass testing.
    if cv2.__version__[0] == '2':
        assert (all(truths))
    else:
        assert (all(truths))


def test_plantcv_background_subtraction_debug():
    # Test cache directory
    cache_dir = os.path.join(TEST_TMPDIR, "test_plantcv_background_subtraction_debug")
    os.mkdir(cache_dir)
    pcv.params.debug_outdir = cache_dir
    # List to hold result of all tests.
    truths = []
    fg_img = cv2.imread(os.path.join(TEST_DATA, TEST_FOREGROUND))
    bg_img = cv2.imread(os.path.join(TEST_DATA, TEST_BACKGROUND))
    # Test with debug = "print"
    pcv.params.debug = "print"
    fgmask = pcv.background_subtraction(background_image=bg_img, foreground_image=fg_img)
    truths.append(np.sum(fgmask) > 0)
    # Test with debug = "plot"
    pcv.params.debug = "plot"
    fgmask = pcv.background_subtraction(background_image=bg_img, foreground_image=fg_img)
    truths.append(np.sum(fgmask) > 0)
    # All of these should be true for the function to pass testing.
    assert (all(truths))


def test_plantcv_background_subtraction_bad_img_type():
    fg_color = cv2.imread(os.path.join(TEST_DATA, TEST_FOREGROUND))
    bg_gray = cv2.imread(os.path.join(TEST_DATA, TEST_BACKGROUND), 0)
    pcv.params.debug = None
    with pytest.raises(RuntimeError):
        _ = pcv.background_subtraction(background_image=bg_gray, foreground_image=fg_color)


def test_plantcv_background_subtraction_different_sizes():
    fg_img = cv2.imread(os.path.join(TEST_DATA, TEST_FOREGROUND))
    bg_img = cv2.imread(os.path.join(TEST_DATA, TEST_BACKGROUND))
    bg_shp = np.shape(bg_img)  # type: tuple
    bg_img_resized = cv2.resize(bg_img, (int(bg_shp[0] / 2), int(bg_shp[1] / 2)), interpolation=cv2.INTER_AREA)
    pcv.params.debug = None
    fgmask = pcv.background_subtraction(background_image=bg_img_resized, foreground_image=fg_img)
    assert np.sum(fgmask) > 0


# ##############################
# Tests for the learn subpackage
# ##############################
def test_plantcv_learn_naive_bayes():
    # Test cache directory
    cache_dir = os.path.join(TEST_TMPDIR, "test_plantcv_learn_naive_bayes")
    os.mkdir(cache_dir)
    # Make image and mask directories in the cache directory
    imgdir = os.path.join(cache_dir, "images")
    maskdir = os.path.join(cache_dir, "masks")
    if not os.path.exists(imgdir):
        os.mkdir(imgdir)
    if not os.path.exists(maskdir):
        os.mkdir(maskdir)
    # Copy and image and mask to the image/mask directories
    shutil.copyfile(os.path.join(TEST_DATA, TEST_VIS_SMALL), os.path.join(imgdir, "image.png"))
    shutil.copyfile(os.path.join(TEST_DATA, TEST_MASK_SMALL), os.path.join(maskdir, "image.png"))
    # Run the naive Bayes training module
    outfile = os.path.join(cache_dir, "naive_bayes_pdfs.txt")
    plantcv.learn.naive_bayes(imgdir=imgdir, maskdir=maskdir, outfile=outfile, mkplots=True)
    assert os.path.exists(outfile)


def test_plantcv_learn_naive_bayes_multiclass():
    # Test cache directory
    cache_dir = os.path.join(TEST_TMPDIR, "test_plantcv_learn_naive_bayes_multiclass")
    os.mkdir(cache_dir)
    # Run the naive Bayes multiclass training module
    outfile = os.path.join(cache_dir, "naive_bayes_multiclass_pdfs.txt")
    plantcv.learn.naive_bayes_multiclass(samples_file=os.path.join(TEST_DATA, TEST_SAMPLED_RGB_POINTS), outfile=outfile,
                                         mkplots=True)
    assert os.path.exists(outfile)


# ####################################
# Tests for the morphology subpackage
# ####################################
def test_plantcv_morphology_segment_curvature():
    # Test cache directory
    cache_dir = os.path.join(TEST_TMPDIR, "test_plantcv_morphology_curvature")
    os.mkdir(cache_dir)
    pcv.params.debug_outdir = cache_dir
    skeleton = cv2.imread(os.path.join(TEST_DATA, TEST_INPUT_SKELETON_PRUNED), -1)
    pcv.params.debug = "print"
    segmented_img, seg_objects = pcv.morphology.segment_skeleton(skel_img=skeleton)
    pcv.outputs.clear()
    _ = pcv.morphology.segment_curvature(segmented_img, seg_objects)
    pcv.params.debug = "plot"
    pcv.outputs.clear()
    curvature_img = pcv.morphology.segment_curvature(segmented_img, seg_objects)
    pcv.print_results(os.path.join(cache_dir, "results.txt"))
    assert len(pcv.outputs.observations['segment_curvature']['value']) == 22
    pcv.outputs.clear()


def test_plantcv_morphology_check_cycles():
    # Test cache directory
    cache_dir = os.path.join(TEST_TMPDIR, "test_plantcv_morphology_branches")
    os.mkdir(cache_dir)
    pcv.params.debug_outdir = cache_dir
    mask = cv2.imread(os.path.join(TEST_DATA, TEST_INPUT_BINARY), -1)
    pcv.params.debug = "print"
    _ = pcv.morphology.check_cycles(mask)
    pcv.params.debug = "plot"
    _ = pcv.morphology.check_cycles(mask)
    pcv.params.debug = None
    cycle_img = pcv.morphology.check_cycles(mask)
    pcv.print_results(os.path.join(cache_dir, "results.txt"))
    assert pcv.outputs.observations['num_cycles']['value'] == 1
    pcv.outputs.clear()


def test_plantcv_morphology_find_branch_pts():
    # Test cache directory
    cache_dir = os.path.join(TEST_TMPDIR, "test_plantcv_morphology_branches")
    os.mkdir(cache_dir)
    pcv.params.debug_outdir = cache_dir
    mask = cv2.imread(os.path.join(TEST_DATA, TEST_INPUT_BINARY), -1)
    skeleton = cv2.imread(os.path.join(TEST_DATA, TEST_INPUT_SKELETON), -1)
    pcv.params.debug = "print"
    _ = pcv.morphology.find_branch_pts(skel_img=skeleton, mask=mask)
    pcv.params.debug = "plot"
    _ = pcv.morphology.find_branch_pts(skel_img=skeleton)
    pcv.params.debug = None
    branches = pcv.morphology.find_branch_pts(skel_img=skeleton)
    assert np.sum(branches) == 9435


def test_plantcv_morphology_find_tips():
    # Test cache directory
    cache_dir = os.path.join(TEST_TMPDIR, "test_plantcv_morphology_tips")
    os.mkdir(cache_dir)
    pcv.params.debug_outdir = cache_dir
    mask = cv2.imread(os.path.join(TEST_DATA, TEST_INPUT_BINARY), -1)
    skeleton = cv2.imread(os.path.join(TEST_DATA, TEST_INPUT_SKELETON), -1)
    pcv.params.debug = "print"
    _ = pcv.morphology.find_tips(skel_img=skeleton, mask=mask)
    pcv.params.debug = "plot"
    _ = pcv.morphology.find_tips(skel_img=skeleton)
    pcv.params.debug = None
    tips = pcv.morphology.find_tips(skel_img=skeleton)
    assert np.sum(tips) == 9435


def test_plantcv_morphology_prune():
    # Test cache directory
    cache_dir = os.path.join(TEST_TMPDIR, "test_plantcv_morphology_pruned")
    os.mkdir(cache_dir)
    pcv.params.debug_outdir = cache_dir
    skeleton = cv2.imread(os.path.join(TEST_DATA, TEST_INPUT_SKELETON), -1)
    pcv.params.debug = "print"
    _ = pcv.morphology.prune(skel_img=skeleton, size=1)
    pcv.params.debug = "plot"
    _ = pcv.morphology.prune(skel_img=skeleton, size=1, mask=skeleton)
    pcv.params.debug = None
    pruned_img, _, _ = pcv.morphology.prune(skel_img=skeleton, size=3)
    assert np.sum(pruned_img) < np.sum(skeleton)


def test_plantcv_morphology_prune_size0():
    # Test cache directory
    cache_dir = os.path.join(TEST_TMPDIR, "test_plantcv_morphology_pruned")
    os.mkdir(cache_dir)
    pcv.params.debug_outdir = cache_dir
    skeleton = cv2.imread(os.path.join(TEST_DATA, TEST_INPUT_SKELETON), -1)
    pruned_img, _, _ = pcv.morphology.prune(skel_img=skeleton, size=0)
    assert np.sum(pruned_img) == np.sum(skeleton)


def test_plantcv_morphology_iterative_prune():
    # Test cache directory
    cache_dir = os.path.join(TEST_TMPDIR, "test_plantcv_morphology_pruned")
    os.mkdir(cache_dir)
    pcv.params.debug_outdir = cache_dir
    skeleton = cv2.imread(os.path.join(TEST_DATA, TEST_INPUT_SKELETON), -1)
    pruned_img = pcv.morphology._iterative_prune(skel_img=skeleton, size=3)
    assert np.sum(pruned_img) < np.sum(skeleton)


def test_plantcv_morphology_segment_skeleton():
    # Test cache directory
    cache_dir = os.path.join(TEST_TMPDIR, "test_plantcv_morphology_segment_skeleton")
    os.mkdir(cache_dir)
    pcv.params.debug_outdir = cache_dir
    mask = cv2.imread(os.path.join(TEST_DATA, TEST_INPUT_BINARY), -1)
    skeleton = cv2.imread(os.path.join(TEST_DATA, TEST_INPUT_SKELETON), -1)
    pcv.params.debug = "print"
    _ = pcv.morphology.segment_skeleton(skel_img=skeleton, mask=mask)
    pcv.params.debug = "plot"
    segmented_img, segment_objects = pcv.morphology.segment_skeleton(skel_img=skeleton)
    assert len(segment_objects) == 73


def test_plantcv_morphology_segment_angle():
    # Test cache directory
    cache_dir = os.path.join(TEST_TMPDIR, "test_plantcv_morphology_segment_angles")
    os.mkdir(cache_dir)
    pcv.params.debug_outdir = cache_dir
    skeleton = cv2.imread(os.path.join(TEST_DATA, TEST_INPUT_SKELETON_PRUNED), -1)
    pcv.params.debug = "print"
    segmented_img, segment_objects = pcv.morphology.segment_skeleton(skel_img=skeleton)
    _ = pcv.morphology.segment_angle(segmented_img=segmented_img, objects=segment_objects)
    pcv.params.debug = "plot"
    angle_img = pcv.morphology.segment_angle(segmented_img, segment_objects)
    pcv.print_results(os.path.join(cache_dir, "results.txt"))
    assert len(pcv.outputs.observations['segment_angle']['value']) == 22
    pcv.outputs.clear()


def test_plantcv_morphology_segment_angle_overflow():
    # Don't prune, would usually give overflow error without extra if statement in segment_angle
    # Test cache directory
    cache_dir = os.path.join(TEST_TMPDIR, "test_plantcv_morphology_segment_angles")
    os.mkdir(cache_dir)
    pcv.params.debug_outdir = cache_dir
    skeleton = cv2.imread(os.path.join(TEST_DATA, TEST_INPUT_SKELETON), -1)
    segmented_img, segment_objects = pcv.morphology.segment_skeleton(skel_img=skeleton)
    angle_img = pcv.morphology.segment_angle(segmented_img, segment_objects)
    assert len(pcv.outputs.observations['segment_angle']['value']) == 73
    pcv.outputs.clear()


def test_plantcv_morphology_segment_euclidean_length():
    # Test cache directory
    cache_dir = os.path.join(TEST_TMPDIR, "test_plantcv_morphology_segment_eu_length")
    os.mkdir(cache_dir)
    pcv.params.debug_outdir = cache_dir
    skeleton = cv2.imread(os.path.join(TEST_DATA, TEST_INPUT_SKELETON_PRUNED), -1)
    pcv.params.debug = "print"
    segmented_img, segment_objects = pcv.morphology.segment_skeleton(skel_img=skeleton)
    _ = pcv.morphology.segment_euclidean_length(segmented_img, segment_objects)
    pcv.params.debug = "plot"
    length_img = pcv.morphology.segment_euclidean_length(segmented_img, segment_objects)
    pcv.print_results(os.path.join(cache_dir, "results.txt"))
    assert len(pcv.outputs.observations['segment_eu_length']['value']) == 22
    pcv.outputs.clear()


def test_plantcv_morphology_segment_euclidean_length_bad_input():
    mask = cv2.imread(os.path.join(TEST_DATA, TEST_INPUT_BINARY), -1)
    skel = pcv.morphology.skeletonize(mask=mask)
    pcv.params.debug = None
    segmented_img, segment_objects = pcv.morphology.segment_skeleton(skel_img=skel)
    with pytest.raises(RuntimeError):
        _ = pcv.morphology.segment_euclidean_length(segmented_img, segment_objects)


def test_plantcv_morphology_segment_path_length():
    # Test cache directory
    cache_dir = os.path.join(TEST_TMPDIR, "test_plantcv_morphology_segment_path_length")
    os.mkdir(cache_dir)
    pcv.params.debug_outdir = cache_dir
    skeleton = cv2.imread(os.path.join(TEST_DATA, TEST_INPUT_SKELETON_PRUNED), -1)
    pcv.params.debug = "print"
    segmented_img, segment_objects = pcv.morphology.segment_skeleton(skel_img=skeleton)
    _ = pcv.morphology.segment_path_length(segmented_img, segment_objects)
    pcv.params.debug = "plot"
    length_img = pcv.morphology.segment_path_length(segmented_img, segment_objects)
    pcv.print_results(os.path.join(cache_dir, "results.txt"))
    assert len(pcv.outputs.observations['segment_path_length']['value']) == 22
    pcv.outputs.clear()


def test_plantcv_morphology_skeletonize():
    # Test cache directory
    cache_dir = os.path.join(TEST_TMPDIR, "test_plantcv_morphology_skeletonize")
    os.mkdir(cache_dir)
    pcv.params.debug_outdir = cache_dir
    mask = cv2.imread(os.path.join(TEST_DATA, TEST_INPUT_BINARY), -1)
    input_skeleton = cv2.imread(os.path.join(TEST_DATA, TEST_INPUT_SKELETON), -1)
    pcv.params.debug = "print"
    _ = pcv.morphology.skeletonize(mask=mask)
    pcv.params.debug = "plot"
    _ = pcv.morphology.skeletonize(mask=mask)
    pcv.params.debug = None
    skeleton = pcv.morphology.skeletonize(mask=mask)
    assert (skeleton == input_skeleton).all()


def test_plantcv_morphology_segment_sort():
    # Test cache directory
    cache_dir = os.path.join(TEST_TMPDIR, "test_plantcv_morphology_segment_sort")
    os.mkdir(cache_dir)
    pcv.params.debug_outdir = cache_dir
    skeleton = cv2.imread(os.path.join(TEST_DATA, TEST_INPUT_SKELETON), -1)
    segmented_img, seg_objects = pcv.morphology.segment_skeleton(skel_img=skeleton)
    pcv.params.debug = "print"
    _ = pcv.morphology.segment_sort(skeleton, seg_objects, mask=skeleton)
    pcv.params.debug = "plot"
    leaf_obj, stem_obj = pcv.morphology.segment_sort(skeleton, seg_objects)
    assert len(leaf_obj) == 36


def test_plantcv_morphology_segment_tangent_angle():
    # Test cache directory
    cache_dir = os.path.join(TEST_TMPDIR, "test_plantcv_morphology_segment_tangent_angle")
    os.mkdir(cache_dir)
    pcv.params.debug_outdir = cache_dir
    skel = cv2.imread(os.path.join(TEST_DATA, TEST_INPUT_SKELETON_PRUNED), -1)
    objects = np.load(os.path.join(TEST_DATA, TEST_SKELETON_OBJECTS), encoding="latin1")
    objs = objects['arr_0']
    pcv.params.debug = "print"
    _ = pcv.morphology.segment_tangent_angle(skel, objs, 2)
    pcv.params.debug = "plot"
    intersection_angles = pcv.morphology.segment_tangent_angle(skel, objs, 2)
    pcv.print_results(os.path.join(cache_dir, "results.txt"))
    assert len(pcv.outputs.observations['segment_tangent_angle']['value']) == 73
    pcv.outputs.clear()


def test_plantcv_morphology_segment_id():
    # Test cache directory
    cache_dir = os.path.join(TEST_TMPDIR, "test_plantcv_morphology_segment_tangent_angle")
    os.mkdir(cache_dir)
    pcv.params.debug_outdir = cache_dir
    skel = cv2.imread(os.path.join(TEST_DATA, TEST_INPUT_SKELETON_PRUNED), -1)
    objects = np.load(os.path.join(TEST_DATA, TEST_SKELETON_OBJECTS), encoding="latin1")
    objs = objects['arr_0']
    pcv.params.debug = "print"
    _ = pcv.morphology.segment_id(skel, objs)
    pcv.params.debug = "plot"
    _, labeled_img = pcv.morphology.segment_id(skel, objs, mask=skel)
    assert np.sum(labeled_img) > np.sum(skel)


def test_plantcv_morphology_segment_insertion_angle():
    # Test cache directory
    cache_dir = os.path.join(TEST_TMPDIR, "test_plantcv_morphology_segment_insertion_angle")
    os.mkdir(cache_dir)
    pcv.params.debug_outdir = cache_dir
    skeleton = cv2.imread(os.path.join(TEST_DATA, TEST_INPUT_SKELETON), -1)
    pruned,_,_ = pcv.morphology.prune(skel_img=skeleton, size=6)
    segmented_img, seg_objects = pcv.morphology.segment_skeleton(skel_img=pruned)
    leaf_obj, stem_obj = pcv.morphology.segment_sort(pruned, seg_objects)
    pcv.params.debug = "plot"
    _ = pcv.morphology.segment_insertion_angle(pruned, segmented_img, leaf_obj, stem_obj, 3)
    pcv.params.debug = "print"
    insert_angles = pcv.morphology.segment_insertion_angle(pruned, segmented_img, leaf_obj, stem_obj, 10)
    pcv.print_results(os.path.join(cache_dir, "results.txt"))
    assert pcv.outputs.observations['segment_insertion_angle']['value'] == [24.97999120101794, 50.75442037373474,
                                                                            56.45078448114704, 64.19513117863062,
                                                                            45.146799092975584, 57.80220388909291,
                                                                            66.1559145648012, 77.57112958360631,
                                                                            39.245580536881675, 84.24558178912076,
                                                                            84.24558178912076, 50.75442037373474,
                                                                            26.337516798081822, 58.46112771993523,
                                                                            39.245580536881675, 28.645972294617223,
                                                                            35.371548466069214, 20.64797104069403,
                                                                            62.89851538735208]
    pcv.outputs.clear()


def test_plantcv_morphology_segment_insertion_angle_bad_stem():
    # Test cache directory
    cache_dir = os.path.join(TEST_TMPDIR, "test_plantcv_morphology_segment_insertion_angle")
    os.mkdir(cache_dir)
    pcv.params.debug_outdir = cache_dir
    skeleton = cv2.imread(os.path.join(TEST_DATA, TEST_INPUT_SKELETON), -1)
    pruned, _, _ = pcv.morphology.prune(skel_img=skeleton, size=5)
    segmented_img, seg_objects = pcv.morphology.segment_skeleton(skel_img=pruned)
    leaf_obj, stem_obj = pcv.morphology.segment_sort(pruned, seg_objects)
    stem_obj = [leaf_obj[0], leaf_obj[10]]
    with pytest.raises(RuntimeError):
        _ = pcv.morphology.segment_insertion_angle(pruned, segmented_img, leaf_obj, stem_obj, 10)


def test_plantcv_morphology_segment_combine():
    skel = cv2.imread(os.path.join(TEST_DATA, TEST_INPUT_SKELETON_PRUNED), -1)
    segmented_img, seg_objects = pcv.morphology.segment_skeleton(skel_img=skel)
    pcv.params.debug = "plot"
    # Test with list of IDs input
    _, new_objects = pcv.morphology.segment_combine([0,1], seg_objects, skel)
    assert len(new_objects) + 1 == len(seg_objects)


def test_plantcv_morphology_segment_combine_lists():
    # Test cache directory
    cache_dir = os.path.join(TEST_TMPDIR, "test_plantcv_morphology_segment_insertion_angle")
    os.mkdir(cache_dir)
    pcv.params.debug_outdir = cache_dir
    skel = cv2.imread(os.path.join(TEST_DATA, TEST_INPUT_SKELETON_PRUNED), -1)
    segmented_img, seg_objects = pcv.morphology.segment_skeleton(skel_img=skel)
    pcv.params.debug = "print"
    # Test with list of lists input
    _, new_objects = pcv.morphology.segment_combine([[0,1,2], [3,4]], seg_objects, skel)
    assert len(new_objects) + 3 == len(seg_objects)


def test_plantcv_morphology_segment_combine_bad_input():
    skel = cv2.imread(os.path.join(TEST_DATA, TEST_INPUT_SKELETON_PRUNED), -1)
    segmented_img, seg_objects = pcv.morphology.segment_skeleton(skel_img=skel)
    pcv.params.debug = "plot"
    with pytest.raises(RuntimeError):
        _, new_objects = pcv.morphology.segment_combine([0.5, 1.5], seg_objects, skel)


# ########################################
# Tests for the hyperspectral subpackage
# ########################################
def test_plantcv_hyperspectral_read_data_default():
    cache_dir = os.path.join(TEST_TMPDIR, "test_plantcv_hyperspectral_read_data_default")
    os.mkdir(cache_dir)
    pcv.params.debug_outdir = cache_dir
    pcv.params.debug = "plot"
    spectral_filename = os.path.join(HYPERSPECTRAL_TEST_DATA,HYPERSPECTRAL_DATA)
    _, _ = pcv.hyperspectral.read_data(filename=spectral_filename)
    pcv.params.debug = "print"
    array_data, header_dict = pcv.hyperspectral.read_data(filename=spectral_filename)
    assert np.shape(array_data) == (1, 800, 978)


def test_plantcv_hyperspectral_read_data_no_default_bands():
    pcv.params.debug = "plot"
    spectral_filename = os.path.join(HYPERSPECTRAL_TEST_DATA,HYPERSPECTRAL_DATA_NO_DEFAULT)
    array_data, header_dict = pcv.hyperspectral.read_data(filename=spectral_filename)
    assert np.shape(array_data) == (1, 800, 978)


def test_plantcv_hyperspectral_read_data_approx_pseudorgb():
    pcv.params.debug = "plot"
    spectral_filename = os.path.join(HYPERSPECTRAL_TEST_DATA,HYPERSPECTRAL_DATA_APPROX_PSEUDO)
    array_data, header_dict = pcv.hyperspectral.read_data(filename=spectral_filename)
    assert np.shape(array_data) == (1, 800, 978)


def test_plantcv_hyperspectral_extract_index_ndvi():
    cache_dir = os.path.join(TEST_TMPDIR, "test_plantcv_hyperspectral_extract_index_ndvi")
    os.mkdir(cache_dir)
    pcv.params.debug_outdir = cache_dir
    pcv.params.debug = None
    spectral_filename = os.path.join(HYPERSPECTRAL_TEST_DATA, HYPERSPECTRAL_DATA)
    array_data, header_dict = pcv.hyperspectral.read_data(filename=spectral_filename)
    pcv.params.debug = "plot"
    _ = pcv.hyperspectral.extract_index(array=array_data, header_dict=header_dict, index="NDVI")
    pcv.params.debug = "print"
    index_array = pcv.hyperspectral.extract_index(array=array_data, header_dict=header_dict, index="NDVI")
    assert np.shape(index_array) == (1,800) and np.max(index_array) == 153


def test_plantcv_hyperspectral_extract_index_gdvi():
    cache_dir = os.path.join(TEST_TMPDIR, "test_plantcv_hyperspectral_extract_index_gdvi")
    os.mkdir(cache_dir)
    pcv.params.debug_outdir = cache_dir
    pcv.params.debug = None
    spectral_filename = os.path.join(HYPERSPECTRAL_TEST_DATA, HYPERSPECTRAL_DATA)
    array_data, header_dict = pcv.hyperspectral.read_data(filename=spectral_filename)
    index_array = pcv.hyperspectral.extract_index(array=array_data, header_dict=header_dict, index="GDVI")
    assert np.shape(index_array) == (1,800) and np.max(index_array) == 127


def test_plantcv_hyperspectral_extract_index_savi():
    cache_dir = os.path.join(TEST_TMPDIR, "test_plantcv_hyperspectral_extract_index_savi")
    os.mkdir(cache_dir)
    pcv.params.debug_outdir = cache_dir
    pcv.params.debug = None
    spectral_filename = os.path.join(HYPERSPECTRAL_TEST_DATA, HYPERSPECTRAL_DATA)
    array_data, header_dict = pcv.hyperspectral.read_data(filename=spectral_filename)
    index_array = pcv.hyperspectral.extract_index(array=array_data, header_dict=header_dict, index="SAVI")
    assert np.shape(index_array) == (1,800) and np.max(index_array) == 127


def test_plantcv_hyperspectral_extract_index_ndvi_bad_input():
    header_dict = HYPERSPECTRAL_HDR_SMALL_RANGE
    array_data = TEST_ACUTE_RESULT
    with pytest.raises(RuntimeError):
        index_array = pcv.hyperspectral.extract_index(array=array_data, header_dict=header_dict, index="NDVI")


def test_plantcv_hyperspectral_extract_index_gdvi_bad_input():
    header_dict = HYPERSPECTRAL_HDR_SMALL_RANGE
    array_data = TEST_ACUTE_RESULT
    with pytest.raises(RuntimeError):
        index_array = pcv.hyperspectral.extract_index(array=array_data, header_dict=header_dict, index="GDVI")


def test_plantcv_hyperspectral_extract_index_savi_bad_input():
    header_dict = HYPERSPECTRAL_HDR_SMALL_RANGE
    array_data = TEST_ACUTE_RESULT
    with pytest.raises(RuntimeError):
        index_array = pcv.hyperspectral.extract_index(array=array_data, header_dict=header_dict, index="SAVI")


# ##############################
# Tests for the roi subpackage
# ##############################
def test_plantcv_roi_from_binary_image():
    # Test cache directory
    cache_dir = os.path.join(TEST_TMPDIR, "test_plantcv_roi_from_binary_image")
    os.mkdir(cache_dir)
    # Read in test RGB image
    rgb_img = cv2.imread(os.path.join(TEST_DATA, TEST_INPUT_COLOR))
    # Create a binary image
    bin_img = np.zeros(np.shape(rgb_img)[0:2], dtype=np.uint8)
    cv2.rectangle(bin_img, (100, 100), (1000, 1000), 255, -1)
    # Test with debug = "print"
    pcv.params.debug = "print"
    pcv.params.debug_outdir = cache_dir
    _, _ = pcv.roi.from_binary_image(bin_img=bin_img, img=rgb_img)
    # Test with debug = "plot"
    pcv.params.debug = "plot"
    _, _ = pcv.roi.from_binary_image(bin_img=bin_img, img=rgb_img)
    # Test with debug = None
    pcv.params.debug = None
    roi_contour, roi_hierarchy = pcv.roi.from_binary_image(bin_img=bin_img, img=rgb_img)
    # Assert the contours and hierarchy lists contain only the ROI
    assert np.shape(roi_contour) == (1, 3600, 1, 2)


def test_plantcv_roi_from_binary_image_grayscale_input():
    # Read in a test grayscale image
    gray_img = cv2.imread(os.path.join(TEST_DATA, TEST_INPUT_GRAY), -1)
    # Create a binary image
    bin_img = np.zeros(np.shape(gray_img)[0:2], dtype=np.uint8)
    cv2.rectangle(bin_img, (100, 100), (1000, 1000), 255, -1)
    # Test with debug = "plot"
    pcv.params.debug = "plot"
    roi_contour, roi_hierarchy = pcv.roi.from_binary_image(bin_img=bin_img, img=gray_img)
    # Assert the contours and hierarchy lists contain only the ROI
    assert np.shape(roi_contour) == (1, 3600, 1, 2)


def test_plantcv_roi_from_binary_image_bad_binary_input():
    # Read in test RGB image
    rgb_img = cv2.imread(os.path.join(TEST_DATA, TEST_INPUT_COLOR))
    # Binary input is required but an RGB input is provided
    with pytest.raises(RuntimeError):
        _, _ = pcv.roi.from_binary_image(bin_img=rgb_img, img=rgb_img)


def test_plantcv_roi_rectangle():
    # Test cache directory
    cache_dir = os.path.join(TEST_TMPDIR, "test_plantcv_roi_rectangle")
    os.mkdir(cache_dir)
    # Read in test RGB image
    rgb_img = cv2.imread(os.path.join(TEST_DATA, TEST_INPUT_COLOR))
    # Test with debug = "print"
    pcv.params.debug = "print"
    pcv.params.debug_outdir = cache_dir
    _, _ = pcv.roi.rectangle(x=100, y=100, h=500, w=500, img=rgb_img)
    # Test with debug = "plot"
    pcv.params.debug = "plot"
    _, _ = pcv.roi.rectangle(x=100, y=100, h=500, w=500, img=rgb_img)
    # Test with debug = None
    pcv.params.debug = None
    roi_contour, roi_hierarchy = pcv.roi.rectangle(x=100, y=100, h=500, w=500, img=rgb_img)
    # Assert the contours and hierarchy lists contain only the ROI
    assert np.shape(roi_contour) == (1, 4, 1, 2)


def test_plantcv_roi_rectangle_grayscale_input():
    # Read in a test grayscale image
    gray_img = cv2.imread(os.path.join(TEST_DATA, TEST_INPUT_GRAY), -1)
    # Test with debug = "plot"
    pcv.params.debug = "plot"
    roi_contour, roi_hierarchy = pcv.roi.rectangle(x=100, y=100, h=500, w=500, img=gray_img)
    # Assert the contours and hierarchy lists contain only the ROI
    assert np.shape(roi_contour) == (1, 4, 1, 2)


def test_plantcv_roi_rectangle_out_of_frame():
    # Read in test RGB image
    rgb_img = cv2.imread(os.path.join(TEST_DATA, TEST_INPUT_COLOR))
    # The resulting rectangle needs to be within the dimensions of the image
    with pytest.raises(RuntimeError):
        _, _ = pcv.roi.rectangle(x=100, y=100, h=500, w=3000, img=rgb_img)


def test_plantcv_roi_circle():
    # Test cache directory
    cache_dir = os.path.join(TEST_TMPDIR, "test_plantcv_roi_circle")
    os.mkdir(cache_dir)
    # Read in test RGB image
    rgb_img = cv2.imread(os.path.join(TEST_DATA, TEST_INPUT_COLOR))
    # Test with debug = "print"
    pcv.params.debug = "print"
    pcv.params.debug_outdir = cache_dir
    _, _ = pcv.roi.circle(x=100, y=100, r=50, img=rgb_img)
    # Test with debug = "plot"
    pcv.params.debug = "plot"
    _, _ = pcv.roi.circle(x=100, y=100, r=50, img=rgb_img)
    # Test with debug = None
    pcv.params.debug = None
    roi_contour, roi_hierarchy = pcv.roi.circle(x=200, y=225, r=75, img=rgb_img)
    # Assert the contours and hierarchy lists contain only the ROI
    assert np.shape(roi_contour) == (1, 424, 1, 2)


def test_plantcv_roi_circle_grayscale_input():
    # Read in a test grayscale image
    gray_img = cv2.imread(os.path.join(TEST_DATA, TEST_INPUT_GRAY), -1)
    # Test with debug = "plot"
    pcv.params.debug = "plot"
    roi_contour, roi_hierarchy = pcv.roi.circle(x=200, y=225, r=75, img=gray_img)
    # Assert the contours and hierarchy lists contain only the ROI
    assert np.shape(roi_contour) == (1, 424, 1, 2)


def test_plantcv_roi_circle_out_of_frame():
    # Read in test RGB image
    rgb_img = cv2.imread(os.path.join(TEST_DATA, TEST_INPUT_COLOR))
    # The resulting rectangle needs to be within the dimensions of the image
    with pytest.raises(RuntimeError):
        _, _ = pcv.roi.circle(x=50, y=225, r=75, img=rgb_img)


def test_plantcv_roi_ellipse():
    # Test cache directory
    cache_dir = os.path.join(TEST_TMPDIR, "test_plantcv_roi_ellipse")
    os.mkdir(cache_dir)
    # Read in test RGB image
    rgb_img = cv2.imread(os.path.join(TEST_DATA, TEST_INPUT_COLOR))
    # Test with debug = "print"
    pcv.params.debug = "print"
    pcv.params.debug_outdir = cache_dir
    _, _ = pcv.roi.ellipse(x=200, y=200, r1=75, r2=50, angle=0, img=rgb_img)
    # Test with debug = "plot"
    pcv.params.debug = "plot"
    _, _ = pcv.roi.ellipse(x=200, y=200, r1=75, r2=50, angle=0, img=rgb_img)
    # Test with debug = None
    pcv.params.debug = None
    roi_contour, roi_hierarchy = pcv.roi.ellipse(x=200, y=200, r1=75, r2=50, angle=0, img=rgb_img)
    # Assert the contours and hierarchy lists contain only the ROI
    assert np.shape(roi_contour) == (1, 360, 1, 2)


def test_plantcv_roi_ellipse_grayscale_input():
    # Read in a test grayscale image
    gray_img = cv2.imread(os.path.join(TEST_DATA, TEST_INPUT_GRAY), -1)
    # Test with debug = "plot"
    pcv.params.debug = "plot"
    roi_contour, roi_hierarchy = pcv.roi.ellipse(x=200, y=200, r1=75, r2=50, angle=0, img=gray_img)
    # Assert the contours and hierarchy lists contain only the ROI
    assert np.shape(roi_contour) == (1, 360, 1, 2)


def test_plantcv_roi_ellipse_out_of_frame():
    # Read in test RGB image
    rgb_img = cv2.imread(os.path.join(TEST_DATA, TEST_INPUT_COLOR))
    # The resulting rectangle needs to be within the dimensions of the image
    with pytest.raises(RuntimeError):
        _, _ = pcv.roi.ellipse(x=50, y=225, r1=75, r2=50, angle=0, img=rgb_img)


def test_plantcv_roi_multi():
    # Read in test RGB image
    rgb_img = cv2.imread(os.path.join(TEST_DATA, TEST_INPUT_COLOR))
    # Test with debug = "plot"
    pcv.params.debug = "plot"
    _ = pcv.roi.multi(rgb_img, coord=[(25, 120), (100, 100)], radius=20)
    # Test with debug = None
    pcv.params.debug = None
    rois1, roi_hierarchy1 = pcv.roi.multi(rgb_img, coord=(25, 120), radius=20, spacing=(10, 10), nrows=3, ncols=6)
    # Assert the contours has 18 ROIs 
    assert len(rois1) == 18


def test_plantcv_roi_multi_bad_input():
    # Read in test RGB image
    rgb_img = cv2.imread(os.path.join(TEST_DATA, TEST_INPUT_COLOR))
    # The user must input a list of custom coordinates OR inputs to make a grid. Not both
    with pytest.raises(RuntimeError):
        _, _ = pcv.roi.multi(rgb_img, coord=[(25, 120), (100, 100)], radius=20, spacing=(10, 10), nrows=3, ncols=6)


def test_plantcv_roi_custom():
    # Read in test RGB image
    img = cv2.imread(os.path.join(TEST_DATA, TEST_INPUT_COLOR))
    # Test with debug = "plot"
    pcv.params.debug = "plot"
    cnt, hier = pcv.roi.custom(img=img, vertices=[[2260, -1], [3130, 1848], [2404, 2029], [2205, 2298], [1617, 1761]])
    assert np.shape(cnt) == (1, 5, 2)

# ##############################
# Tests for the transform subpackage
# ##############################
def test_plantcv_transform_get_color_matrix():
    # load in target_matrix
    matrix_file = np.load(os.path.join(TEST_DATA, TEST_TARGET_MATRIX), encoding="latin1")
    matrix_compare = matrix_file['arr_0']
    # Read in rgb_img and gray-scale mask
    rgb_img = cv2.imread(os.path.join(TEST_DATA, TEST_TARGET_IMG))
    mask = cv2.imread(os.path.join(TEST_DATA, TEST_TARGET_MASK), -1)
    # The result should be a len(np.unique(mask))-1 x 4 matrix
    headers, matrix = pcv.transform.get_color_matrix(rgb_img, mask)
    assert np.array_equal(matrix, matrix_compare)


def test_plantcv_transform_get_color_matrix_img():
    # Read in two gray-scale images
    rgb_img = cv2.imread(os.path.join(TEST_DATA, TEST_TARGET_MASK), -1)
    mask = cv2.imread(os.path.join(TEST_DATA, TEST_TARGET_MASK), -1)
    # The input for rgb_img needs to be an RGB image
    with pytest.raises(RuntimeError):
        _, _ = pcv.transform.get_color_matrix(rgb_img, mask)


def test_plantcv_transform_get_color_matrix_mask():
    # Read in two gray-scale images
    rgb_img = cv2.imread(os.path.join(TEST_DATA, TEST_TARGET_IMG))
    mask = cv2.imread(os.path.join(TEST_DATA, TEST_TARGET_MASK))
    # The input for rgb_img needs to be an RGB image
    with pytest.raises(RuntimeError):
        _, _ = pcv.transform.get_color_matrix(rgb_img, mask)


def test_plantcv_transform_get_matrix_m():
    # load in comparison matrices
    matrix_m_file = np.load(os.path.join(TEST_DATA, TEST_MATRIX_M1), encoding="latin1")
    matrix_compare_m = matrix_m_file['arr_0']
    matrix_b_file = np.load(os.path.join(TEST_DATA, TEST_MATRIX_B1), encoding="latin1")
    matrix_compare_b = matrix_b_file['arr_0']
    # read in matrices
    t_matrix_file = np.load(os.path.join(TEST_DATA, TEST_TARGET_MATRIX), encoding="latin1")
    t_matrix = t_matrix_file['arr_0']
    s_matrix_file = np.load(os.path.join(TEST_DATA, TEST_SOURCE1_MATRIX), encoding="latin1")
    s_matrix = s_matrix_file['arr_0']
    # apply matrices to function
    matrix_a, matrix_m, matrix_b = pcv.transform.get_matrix_m(t_matrix, s_matrix)
    matrix_compare_m = np.rint(matrix_compare_m)
    matrix_compare_b = np.rint(matrix_compare_b)
    matrix_m = np.rint(matrix_m)
    matrix_b = np.rint(matrix_b)
    assert np.array_equal(matrix_m, matrix_compare_m) and np.array_equal(matrix_b, matrix_compare_b)


def test_plantcv_transform_get_matrix_m_unequal_data():
    # load in comparison matrices
    matrix_m_file = np.load(os.path.join(TEST_DATA, TEST_MATRIX_M2), encoding="latin1")
    matrix_compare_m = matrix_m_file['arr_0']
    matrix_b_file = np.load(os.path.join(TEST_DATA, TEST_MATRIX_B2), encoding="latin1")
    matrix_compare_b = matrix_b_file['arr_0']
    # read in matrices
    t_matrix_file = np.load(os.path.join(TEST_DATA, TEST_TARGET_MATRIX), encoding="latin1")
    t_matrix = t_matrix_file['arr_0']
    s_matrix_file = np.load(os.path.join(TEST_DATA, TEST_SOURCE2_MATRIX), encoding="latin1")
    s_matrix = s_matrix_file['arr_0']
    # apply matrices to function
    matrix_a, matrix_m, matrix_b = pcv.transform.get_matrix_m(t_matrix, s_matrix)
    matrix_compare_m = np.rint(matrix_compare_m)
    matrix_compare_b = np.rint(matrix_compare_b)
    matrix_m = np.rint(matrix_m)
    matrix_b = np.rint(matrix_b)
    assert np.array_equal(matrix_m, matrix_compare_m) and np.array_equal(matrix_b, matrix_compare_b)


def test_plantcv_transform_calc_transformation_matrix():
    # load in comparison matrices
    matrix_file = np.load(os.path.join(TEST_DATA, TEST_TRANSFORM1), encoding="latin1")
    matrix_compare = matrix_file['arr_0']
    # read in matrices
    matrix_m_file = np.load(os.path.join(TEST_DATA, TEST_MATRIX_M1), encoding="latin1")
    matrix_m = matrix_m_file['arr_0']
    matrix_b_file = np.load(os.path.join(TEST_DATA, TEST_MATRIX_B1), encoding="latin1")
    matrix_b = matrix_b_file['arr_0']
    # apply to function
    _, matrix_t = pcv.transform.calc_transformation_matrix(matrix_m, matrix_b)
    matrix_t = np.rint(matrix_t)
    matrix_compare = np.rint(matrix_compare)
    assert np.array_equal(matrix_t, matrix_compare)


def test_plantcv_transform_calc_transformation_matrix_b_incorrect():
    # read in matrices
    matrix_m_file = np.load(os.path.join(TEST_DATA, TEST_MATRIX_M1), encoding="latin1")
    matrix_m = matrix_m_file['arr_0']
    matrix_b_file = np.load(os.path.join(TEST_DATA, TEST_MATRIX_B1), encoding="latin1")
    matrix_b = matrix_b_file['arr_0']
    matrix_b = np.asmatrix(matrix_b, float)
    with pytest.raises(RuntimeError):
        _, _ = pcv.transform.calc_transformation_matrix(matrix_m, matrix_b.T)


def test_plantcv_transform_calc_transformation_matrix_not_mult():
    # read in matrices
    matrix_m_file = np.load(os.path.join(TEST_DATA, TEST_MATRIX_M1), encoding="latin1")
    matrix_m = matrix_m_file['arr_0']
    matrix_b_file = np.load(os.path.join(TEST_DATA, TEST_MATRIX_B1), encoding="latin1")
    matrix_b = matrix_b_file['arr_0']
    with pytest.raises(RuntimeError):
        _, _ = pcv.transform.calc_transformation_matrix(matrix_m, matrix_b[:3])


def test_plantcv_transform_calc_transformation_matrix_not_mat():
    # read in matrices
    matrix_m_file = np.load(os.path.join(TEST_DATA, TEST_MATRIX_M1), encoding="latin1")
    matrix_m = matrix_m_file['arr_0']
    matrix_b_file = np.load(os.path.join(TEST_DATA, TEST_MATRIX_B1), encoding="latin1")
    matrix_b = matrix_b_file['arr_0']
    with pytest.raises(RuntimeError):
        _, _ = pcv.transform.calc_transformation_matrix(matrix_m[:, 1], matrix_b[:, 1])


def test_plantcv_transform_apply_transformation():
    # load corrected image to compare
    corrected_compare = cv2.imread(os.path.join(TEST_DATA, TEST_S1_CORRECTED))
    # Test cache directory
    cache_dir = os.path.join(TEST_TMPDIR, "test_plantcv_transform")
    os.mkdir(cache_dir)
    # Make image and mask directories in the cache directory
    imgdir = os.path.join(cache_dir, "images")
    # read in matrices
    matrix_t_file = np.load(os.path.join(TEST_DATA, TEST_TRANSFORM1), encoding="latin1")
    matrix_t = matrix_t_file['arr_0']
    # read in images
    target_img = cv2.imread(os.path.join(TEST_DATA, TEST_TARGET_IMG))
    source_img = cv2.imread(os.path.join(TEST_DATA, TEST_SOURCE1_IMG))
    # Test with debug = "print"
    pcv.params.debug = "print"
    pcv.params.debug_outdir = imgdir
    _ = pcv.transform.apply_transformation_matrix(source_img, target_img, matrix_t)
    # Test with debug = "plot"
    pcv.params.debug = "plot"
    _ = pcv.transform.apply_transformation_matrix(source_img, target_img, matrix_t)
    # Test with debug = None
    pcv.params.debug = None
    corrected_img = pcv.transform.apply_transformation_matrix(source_img, target_img, matrix_t)
    # assert source and corrected have same shape
    assert np.array_equal(corrected_img, corrected_compare)


def test_plantcv_transform_apply_transformation_incorrect_t():
    # read in matrices
    matrix_t_file = np.load(os.path.join(TEST_DATA, TEST_MATRIX_B1), encoding="latin1")
    matrix_t = matrix_t_file['arr_0']
    # read in images
    target_img = cv2.imread(os.path.join(TEST_DATA, TEST_TARGET_IMG))
    source_img = cv2.imread(os.path.join(TEST_DATA, TEST_SOURCE1_IMG))
    with pytest.raises(RuntimeError):
        _ = pcv.transform.apply_transformation_matrix(source_img, target_img, matrix_t)


def test_plantcv_transform_apply_transformation_incorrect_img():
    # read in matrices
    matrix_t_file = np.load(os.path.join(TEST_DATA, TEST_TRANSFORM1), encoding="latin1")
    matrix_t = matrix_t_file['arr_0']
    # read in images
    target_img = cv2.imread(os.path.join(TEST_DATA, TEST_TARGET_IMG))
    source_img = cv2.imread(os.path.join(TEST_DATA, TEST_TARGET_MASK), -1)
    with pytest.raises(RuntimeError):
        _ = pcv.transform.apply_transformation_matrix(source_img, target_img, matrix_t)


def test_plantcv_transform_save_matrix():
    # Test cache directory
    cache_dir = os.path.join(TEST_TMPDIR, "test_plantcv_transform")
    os.mkdir(cache_dir)
    # read in matrix
    matrix_t_file = np.load(os.path.join(TEST_DATA, TEST_TRANSFORM1), encoding="latin1")
    matrix_t = matrix_t_file['arr_0']
    # .npz filename
    filename = os.path.join(cache_dir, 'test.npz')
    pcv.transform.save_matrix(matrix_t, filename)
    assert os.path.exists(filename) is True


def test_plantcv_transform_save_matrix_incorrect_filename():
    # Test cache directory
    cache_dir = os.path.join(TEST_TMPDIR, "test_plantcv_transform")
    os.mkdir(cache_dir)
    # read in matrix
    matrix_t_file = np.load(os.path.join(TEST_DATA, TEST_TRANSFORM1), encoding="latin1")
    matrix_t = matrix_t_file['arr_0']
    # .npz filename
    filename = "test"
    with pytest.raises(RuntimeError):
        pcv.transform.save_matrix(matrix_t, filename)


def test_plantcv_transform_load_matrix():
    # read in matrix_t
    matrix_t_file = np.load(os.path.join(TEST_DATA, TEST_TRANSFORM1), encoding="latin1")
    matrix_t = matrix_t_file['arr_0']
    # test load function with matrix_t
    matrix_t_loaded = pcv.transform.load_matrix(os.path.join(TEST_DATA, TEST_TRANSFORM1))
    assert np.array_equal(matrix_t, matrix_t_loaded)


def test_plantcv_transform_correct_color():
    # Test cache directory
    cache_dir = os.path.join(TEST_TMPDIR, "test_plantcv_transform")
    os.mkdir(cache_dir)
    # load corrected image to compare
    corrected_compare = cv2.imread(os.path.join(TEST_DATA, TEST_S1_CORRECTED))
    # Test cache directory
    cache_dir = os.path.join(TEST_TMPDIR, "test_plantcv_transform_correct_color")
    os.mkdir(cache_dir)
    # Make image and mask directories in the cache directory
    imgdir = os.path.join(cache_dir, "images")
    matdir = os.path.join(cache_dir, "saved_matrices")
    # Read in target, source, and gray-scale mask
    target_img = cv2.imread(os.path.join(TEST_DATA, TEST_TARGET_IMG))
    source_img = cv2.imread(os.path.join(TEST_DATA, TEST_SOURCE1_IMG))
    mask = cv2.imread(os.path.join(TEST_DATA, TEST_TARGET_MASK), -1)
    output_path = os.path.join(matdir)
    # Test with debug = "print"
    pcv.params.debug = "print"
    pcv.params.debug_outdir = imgdir
    _, _, _, _ = pcv.transform.correct_color(target_img, mask, source_img, mask, cache_dir)
    # Test with debug = "plot"
    pcv.params.debug = "plot"
    _, _, _, _ = pcv.transform.correct_color(target_img, mask, source_img, mask, output_path)
    # Test with debug = None
    pcv.params.debug = None
    _, _, matrix_t, corrected_img = pcv.transform.correct_color(target_img, mask, source_img, mask, output_path)
    # assert source and corrected have same shape
    assert np.array_equal(corrected_img, corrected_compare) and \
           os.path.exists(os.path.join(output_path, "target_matrix.npz")) is True and \
           os.path.exists(os.path.join(output_path, "source_matrix.npz")) is True and \
           os.path.exists(os.path.join(output_path, "transformation_matrix.npz")) is True


def test_plantcv_transform_correct_color_output_dne():
    # load corrected image to compare
    corrected_compare = cv2.imread(os.path.join(TEST_DATA, TEST_S1_CORRECTED))
    # Test cache directory
    cache_dir = os.path.join(TEST_TMPDIR, "test_plantcv_transform_correct_color_output_dne")
    os.mkdir(cache_dir)
    # Make image and mask directories in the cache directory
    imgdir = os.path.join(cache_dir, "images")
    # Read in target, source, and gray-scale mask
    target_img = cv2.imread(os.path.join(TEST_DATA, TEST_TARGET_IMG))
    source_img = cv2.imread(os.path.join(TEST_DATA, TEST_SOURCE1_IMG))
    mask = cv2.imread(os.path.join(TEST_DATA, TEST_TARGET_MASK), -1)
    output_path = os.path.join(cache_dir, "saved_matrices_1")  # output_directory that does not currently exist
    # Test with debug = "print"
    pcv.params.debug = "print"
    pcv.params.debug_outdir = imgdir
    _, _, _, _ = pcv.transform.correct_color(target_img, mask, source_img, mask, output_path)
    # Test with debug = "plot"
    pcv.params.debug = "plot"
    _, _, _, _ = pcv.transform.correct_color(target_img, mask, source_img, mask, output_path)
    # Test with debug = None
    pcv.params.debug = None
    _, _, matrix_t, corrected_img = pcv.transform.correct_color(target_img, mask, source_img, mask, output_path)
    # assert source and corrected have same shape
    assert np.array_equal(corrected_img, corrected_compare) and \
           os.path.exists(os.path.join(output_path, "target_matrix.npz")) is True and \
           os.path.exists(os.path.join(output_path, "source_matrix.npz")) is True and \
           os.path.exists(os.path.join(output_path, "transformation_matrix.npz")) is True


def test_plantcv_transform_create_color_card_mask():
    # Load target image
    rgb_img = cv2.imread(os.path.join(TEST_DATA, TEST_TARGET_IMG))
    # Test cache directory
    cache_dir = os.path.join(TEST_TMPDIR, "test_plantcv_transform_create_color_card_mask")
    os.mkdir(cache_dir)
    pcv.params.debug_outdir = cache_dir
    # Test with debug = "print"
    pcv.params.debug = "print"
    _ = pcv.transform.create_color_card_mask(rgb_img=rgb_img, radius=6, start_coord=(166, 166),
                                             spacing=(21, 21), nrows=6, ncols=4, exclude=[20, 0])
    # Test with debug = "plot"
    pcv.params.debug = "plot"
    _ = pcv.transform.create_color_card_mask(rgb_img=rgb_img, radius=6, start_coord=(166, 166),
                                             spacing=(21, 21), nrows=6, ncols=4, exclude=[20, 0])
    # Test with debug = None
    pcv.params.debug = None
    mask = pcv.transform.create_color_card_mask(rgb_img=rgb_img, radius=6, start_coord=(166, 166),
                                                spacing=(21, 21), nrows=6, ncols=4, exclude=[20, 0])
    assert all([i == j] for i, j in zip(np.unique(mask), np.array([0, 10, 20, 30, 40, 50, 60, 70, 80, 90, 100, 110,
                                                                   120, 130, 140, 150, 160, 170, 180, 190, 200, 210,
                                                                   220], dtype=np.uint8)))


def test_plantcv_transform_quick_color_check():
    # Load target image
    t_matrix = np.load(os.path.join(TEST_DATA, TEST_TARGET_MATRIX), encoding="latin1")
    target_matrix = t_matrix['arr_0']
    s_matrix = np.load(os.path.join(TEST_DATA, TEST_SOURCE1_MATRIX), encoding="latin1")
    source_matrix = s_matrix['arr_0']
    # Test cache directory
    cache_dir = os.path.join(TEST_TMPDIR, "test_plantcv_transform_quick_color_check")
    os.mkdir(cache_dir)
    pcv.params.debug_outdir = cache_dir
    # Test with debug = "print"
    pcv.params.debug = "print"
    pcv.transform.quick_color_check(target_matrix, source_matrix, num_chips=22)
    # Test with debug = "plot"
    pcv.params.debug = "plot"
    pcv.transform.quick_color_check(target_matrix, source_matrix, num_chips=22)
    # Test with debug = None
    pcv.params.debug = None
    pcv.transform.quick_color_check(target_matrix, source_matrix, num_chips=22)
    assert os.path.exists(os.path.join(cache_dir, "color_quick_check.png"))


def test_plantcv_transform_find_color_card():
    # Load rgb image
    rgb_img = cv2.imread(os.path.join(TEST_DATA, TEST_TARGET_IMG))
    # Test cache directory
    cache_dir = os.path.join(TEST_TMPDIR, "test_plantcv_transform_find_color_card")
    os.mkdir(cache_dir)
    pcv.params.debug_outdir = cache_dir
    df, start, space = pcv.transform.find_color_card(rgb_img=rgb_img, threshold_type='adaptgauss', blurry=False,
                                                     threshvalue=90)
    # Test with debug = "print"
    pcv.params.debug = "print"
    _ = pcv.transform.create_color_card_mask(rgb_img=rgb_img, radius=6, start_coord=start,
                                             spacing=space, nrows=6, ncols=4, exclude=[20, 0])
    # Test with debug = "plot"
    pcv.params.debug = "plot"
    _ = pcv.transform.create_color_card_mask(rgb_img=rgb_img, radius=6, start_coord=start,
                                             spacing=space, nrows=6, ncols=4, exclude=[20, 0])
    # Test with debug = None
    pcv.params.debug = None
    mask = pcv.transform.create_color_card_mask(rgb_img=rgb_img, radius=6, start_coord=start,
                                                spacing=space, nrows=6, ncols=4, exclude=[20, 0])
    assert all([i == j] for i, j in zip(np.unique(mask), np.array([0, 10, 20, 30, 40, 50, 60, 70, 80, 90, 100, 110,
                                                                   120, 130, 140, 150, 160, 170, 180, 190, 200, 210,
                                                                   220], dtype=np.uint8)))


def test_plantcv_transform_find_color_card_optional_parameters():
    # Load rgb image
    rgb_img = cv2.imread(os.path.join(TEST_DATA, TEST_TARGET_IMG_COLOR_CARD))
    # Test cache directory
    cache_dir = os.path.join(TEST_TMPDIR, "test_plantcv_transform_find_color_card")
    os.mkdir(cache_dir)
    pcv.params.debug_outdir = cache_dir
    # Test with threshold ='normal'
    df1, start1, space1 = pcv.transform.find_color_card(rgb_img=rgb_img, threshold_type='normal', blurry=True,
                                                        background='light', threshvalue=90)
    _ = pcv.transform.create_color_card_mask(rgb_img=rgb_img, radius=6, start_coord=start1,
                                             spacing=space1, nrows=6, ncols=4, exclude=[20, 0])
    # Test with threshold='otsu'
    df2, start2, space2 = pcv.transform.find_color_card(rgb_img=rgb_img, threshold_type='otsu', blurry=True)
    _ = pcv.transform.create_color_card_mask(rgb_img=rgb_img, radius=6, start_coord=start2,
                                             spacing=space2, nrows=6, ncols=4, exclude=[20, 0])
    # Test with debug = None
    pcv.params.debug = None
    mask = pcv.transform.create_color_card_mask(rgb_img=rgb_img, radius=6, start_coord=start2,
                                                spacing=space2, nrows=6, ncols=4, exclude=[20, 0])
    assert all([i == j] for i, j in zip(np.unique(mask), np.array([0, 10, 20, 30, 40, 50, 60, 70, 80, 90, 100, 110,
                                                                   120, 130, 140, 150, 160, 170, 180, 190, 200, 210,
                                                                   220], dtype=np.uint8)))


def test_plantcv_transform_find_color_card_bad_thresh_input():
    # Load rgb image
    rgb_img = cv2.imread(os.path.join(TEST_DATA, TEST_TARGET_IMG))
    with pytest.raises(RuntimeError):
        pcv.params.debug = None
        _, _, _ = pcv.transform.find_color_card(rgb_img=rgb_img, threshold_type='gaussian')


def test_plantcv_transform_find_color_card_bad_background_input():
    # Load rgb image
    rgb_img = cv2.imread(os.path.join(TEST_DATA, TEST_TARGET_IMG))
    with pytest.raises(RuntimeError):
        pcv.params.debug = None
        _, _, _ = pcv.transform.find_color_card(rgb_img=rgb_img, background='lite')


def test_plantcv_transform_find_color_card_bad_colorcard():
    # Load rgb image
    rgb_img = cv2.imread(os.path.join(TEST_DATA, TEST_TARGET_IMG_WITH_HEXAGON))
    with pytest.raises(RuntimeError):
        pcv.params.debug = None
        _, _, _ = pcv.transform.find_color_card(rgb_img=rgb_img)


def test_plantcv_transform_rescale():
    # Test cache directory
    cache_dir = os.path.join(TEST_TMPDIR, "test_plantcv_transform_rescale")
    os.mkdir(cache_dir)
    pcv.params.debug_outdir = cache_dir
    gray_img = cv2.imread(os.path.join(TEST_DATA, TEST_INPUT_GRAY), -1)
    # Test with debug = "print"
    pcv.params.debug = "print"
    _ = pcv.transform.rescale(gray_img=gray_img, min_value=0, max_value=100)
    pcv.params.debug= "plot"
    rescaled_img = pcv.transform.rescale(gray_img=gray_img, min_value=0, max_value=100)
    assert max(np.unique(rescaled_img)) == 100


def test_plantcv_transform_rescale_bad_input():
    # Load rgb image
    rgb_img = cv2.imread(os.path.join(TEST_DATA, TEST_TARGET_IMG))
    with pytest.raises(RuntimeError):
        _ = pcv.transform.rescale(gray_img=rgb_img)


def test_plantcv_transform_nonuniform_illumination_rgb():
    # Test cache directory
    cache_dir = os.path.join(TEST_TMPDIR, "test_plantcv_transform_nonuniform_illumination")
    os.mkdir(cache_dir)
    pcv.params.debug_outdir = cache_dir
    # Load rgb image
    rgb_img = cv2.imread(os.path.join(TEST_DATA, TEST_TARGET_IMG))
    pcv.params.debug="plot"
    _ = pcv.transform.nonuniform_illumination(img=rgb_img, ksize=11)
    pcv.params.debug="print"
    corrected = pcv.transform.nonuniform_illumination(img=rgb_img, ksize=11)
    assert np.mean(corrected) < np.mean(rgb_img)


def test_plantcv_transform_nonuniform_illumination_gray():
    # Test cache directory
    cache_dir = os.path.join(TEST_TMPDIR, "test_plantcv_transform_nonuniform_illumination")
    os.mkdir(cache_dir)
    pcv.params.debug_outdir = cache_dir
    # Load rgb image
    gray_img = cv2.imread(os.path.join(TEST_DATA, TEST_INPUT_GRAY), -1)
    pcv.params.debug="plot"
    _ = pcv.transform.nonuniform_illumination(img=gray_img, ksize=11)
    pcv.params.debug="print"
    corrected = pcv.transform.nonuniform_illumination(img=gray_img, ksize=11)
    assert np.shape(corrected) == np.shape(gray_img)

# ##############################
# Tests for the threshold subpackage
# ##############################
def test_plantcv_threshold_binary():
    # Test cache directory
    cache_dir = os.path.join(TEST_TMPDIR, "test_plantcv_threshold_binary")
    os.mkdir(cache_dir)
    pcv.params.debug_outdir = cache_dir
    # Read in test data
    gray_img = cv2.imread(os.path.join(TEST_DATA, TEST_INPUT_GRAY), -1)
    # Test with object type = dark
    pcv.params.debug = None
    _ = pcv.threshold.binary(gray_img=gray_img, threshold=25, max_value=255, object_type="dark")
    # Test with debug = "print"
    pcv.params.debug = "print"
    _ = pcv.threshold.binary(gray_img=gray_img, threshold=25, max_value=255, object_type="light")
    # Test with debug = "plot"
    pcv.params.debug = "plot"
    _ = pcv.threshold.binary(gray_img=gray_img, threshold=25, max_value=255, object_type="light")
    # Test with debug = None
    pcv.params.debug = None
    binary_img = pcv.threshold.binary(gray_img=gray_img, threshold=25, max_value=255, object_type="light")
    # Assert that the output image has the dimensions of the input image
    if all([i == j] for i, j in zip(np.shape(binary_img), TEST_GRAY_DIM)):
        # Assert that the image is binary
        if all([i == j] for i, j in zip(np.unique(binary_img), [0, 255])):
            assert 1
        else:
            assert 0
    else:
        assert 0


def test_plantcv_threshold_binary_incorrect_object_type():
    gray_img = cv2.imread(os.path.join(TEST_DATA, TEST_INPUT_GRAY), -1)
    with pytest.raises(RuntimeError):
        pcv.params.debug = None
        _ = pcv.threshold.binary(gray_img=gray_img, threshold=25, max_value=255, object_type="lite")


def test_plantcv_threshold_gaussian():
    # Test cache directory
    cache_dir = os.path.join(TEST_TMPDIR, "test_plantcv_threshold_gaussian")
    os.mkdir(cache_dir)
    pcv.params.debug_outdir = cache_dir
    # Read in test data
    gray_img = cv2.imread(os.path.join(TEST_DATA, TEST_INPUT_GRAY), -1)
    # Test with object type = dark
    pcv.params.debug = None
    _ = pcv.threshold.gaussian(gray_img=gray_img, max_value=255, object_type="dark")
    # Test with debug = "print"
    pcv.params.debug = "print"
    _ = pcv.threshold.gaussian(gray_img=gray_img, max_value=255, object_type="light")
    # Test with debug = "plot"
    pcv.params.debug = "plot"
    _ = pcv.threshold.gaussian(gray_img=gray_img, max_value=255, object_type="light")
    # Test with debug = None
    pcv.params.debug = None
    binary_img = pcv.threshold.gaussian(gray_img=gray_img, max_value=255, object_type="light")
    # Assert that the output image has the dimensions of the input image
    if all([i == j] for i, j in zip(np.shape(binary_img), TEST_GRAY_DIM)):
        # Assert that the image is binary
        if all([i == j] for i, j in zip(np.unique(binary_img), [0, 255])):
            assert 1
        else:
            assert 0
    else:
        assert 0


def test_plantcv_threshold_gaussian_incorrect_object_type():
    gray_img = cv2.imread(os.path.join(TEST_DATA, TEST_INPUT_GRAY), -1)
    with pytest.raises(RuntimeError):
        pcv.params.debug = None
        _ = pcv.threshold.gaussian(gray_img=gray_img, max_value=255, object_type="lite")


def test_plantcv_threshold_mean():
    # Test cache directory
    cache_dir = os.path.join(TEST_TMPDIR, "test_plantcv_threshold_mean")
    os.mkdir(cache_dir)
    pcv.params.debug_outdir = cache_dir
    # Read in test data
    gray_img = cv2.imread(os.path.join(TEST_DATA, TEST_INPUT_GRAY), -1)
    # Test with object type = dark
    pcv.params.debug = None
    _ = pcv.threshold.mean(gray_img=gray_img, max_value=255, object_type="dark")
    # Test with debug = "print"
    pcv.params.debug = "print"
    _ = pcv.threshold.mean(gray_img=gray_img, max_value=255, object_type="light")
    # Test with debug = "plot"
    pcv.params.debug = "plot"
    _ = pcv.threshold.mean(gray_img=gray_img, max_value=255, object_type="light")
    # Test with debug = None
    pcv.params.debug = None
    binary_img = pcv.threshold.mean(gray_img=gray_img, max_value=255, object_type="light")
    # Assert that the output image has the dimensions of the input image
    if all([i == j] for i, j in zip(np.shape(binary_img), TEST_GRAY_DIM)):
        # Assert that the image is binary
        if all([i == j] for i, j in zip(np.unique(binary_img), [0, 255])):
            assert 1
        else:
            assert 0
    else:
        assert 0


def test_plantcv_threshold_mean_incorrect_object_type():
    gray_img = cv2.imread(os.path.join(TEST_DATA, TEST_INPUT_GRAY), -1)
    with pytest.raises(RuntimeError):
        pcv.params.debug = None
        _ = pcv.threshold.mean(gray_img=gray_img, max_value=255, object_type="lite")


def test_plantcv_threshold_otsu():
    # Test cache directory
    cache_dir = os.path.join(TEST_TMPDIR, "test_plantcv_threshold_otsu")
    os.mkdir(cache_dir)
    pcv.params.debug_outdir = cache_dir
    # Read in test data
    gray_img = cv2.imread(os.path.join(TEST_DATA, TEST_INPUT_GREENMAG), -1)
    # Test with object set to light
    pcv.params.debug = None
    _ = pcv.threshold.otsu(gray_img=gray_img, max_value=255, object_type="light")
    # Test with debug = "print"
    pcv.params.debug = "print"
    _ = pcv.threshold.otsu(gray_img=gray_img, max_value=255, object_type='dark')
    # Test with debug = "plot"
    pcv.params.debug = "plot"
    _ = pcv.threshold.otsu(gray_img=gray_img, max_value=255, object_type='dark')
    # Test with debug = None
    pcv.params.debug = None
    binary_img = pcv.threshold.otsu(gray_img=gray_img, max_value=255, object_type='dark')
    # Assert that the output image has the dimensions of the input image
    if all([i == j] for i, j in zip(np.shape(binary_img), TEST_GRAY_DIM)):
        # Assert that the image is binary
        if all([i == j] for i, j in zip(np.unique(binary_img), [0, 255])):
            assert 1
        else:
            assert 0
    else:
        assert 0


def test_plantcv_threshold_otsu_incorrect_object_type():
    gray_img = cv2.imread(os.path.join(TEST_DATA, TEST_INPUT_GRAY), -1)
    with pytest.raises(RuntimeError):
        pcv.params.debug = None
        _ = pcv.threshold.otsu(gray_img=gray_img, max_value=255, object_type="lite")


def test_plantcv_threshold_custom_range():
    # Test cache directory
    cache_dir = os.path.join(TEST_TMPDIR, "test_plantcv_threshold_range")
    os.mkdir(cache_dir)
    pcv.params.debug_outdir = cache_dir
    # Read in test data
    img = cv2.imread(os.path.join(TEST_DATA, TEST_INPUT_COLOR))
    gray_img = cv2.imread(os.path.join(TEST_DATA, TEST_INPUT_GRAY), -1)
    # Test with debug = "print"
    pcv.params.debug = 'print'
    # Test channel='gray'
    _, _ = pcv.threshold.custom_range(img, lower_thresh=[0], upper_thresh=[255], channel='gray')
    _, _ = pcv.threshold.custom_range(gray_img, lower_thresh=[0], upper_thresh=[255], channel='gray')
    # Test channel='HSV'
    _, _ = pcv.threshold.custom_range(img, lower_thresh=[0, 0, 0], upper_thresh=[255, 255, 255], channel='HSV')
    # Test channel='LAB'
    _, _ = pcv.threshold.custom_range(img, lower_thresh=[0, 0, 0], upper_thresh=[255, 255, 255], channel='LAB')
    pcv.params.debug = 'plot'
    # Test channel='RGB'
    mask, binary_img = pcv.threshold.custom_range(img, lower_thresh=[0, 0, 0], upper_thresh=[255, 255, 255],
                                                  channel='RGB')
    # Assert that the output image has the dimensions of the input image
    if all([i == j] for i, j in zip(np.shape(binary_img), TEST_GRAY_DIM)):
        # Assert that the image is binary
        if all([i == j] for i, j in zip(np.unique(binary_img), [0, 255])):
            assert 1
        else:
            assert 0
    else:
        assert 0


def test_plantcv_threshold_custom_range_bad_input_hsv():
    # Test cache directory
    cache_dir = os.path.join(TEST_TMPDIR, "test_plantcv_threshold_range")
    os.mkdir(cache_dir)
    pcv.params.debug_outdir = cache_dir
    # Read in test data
    img = cv2.imread(os.path.join(TEST_DATA, TEST_INPUT_COLOR))
    with pytest.raises(RuntimeError):
        _, _ = pcv.threshold.custom_range(img, lower_thresh=[0, 0], upper_thresh=[2, 2, 2, 2], channel='HSV')


def test_plantcv_threshold_custom_range_bad_input_rgb():
    # Test cache directory
    cache_dir = os.path.join(TEST_TMPDIR, "test_plantcv_threshold_range")
    os.mkdir(cache_dir)
    pcv.params.debug_outdir = cache_dir
    # Read in test data
    img = cv2.imread(os.path.join(TEST_DATA, TEST_INPUT_COLOR))
    with pytest.raises(RuntimeError):
        _, _ = pcv.threshold.custom_range(img, lower_thresh=[0, 0], upper_thresh=[2, 2, 2, 2], channel='RGB')


def test_plantcv_threshold_custom_range_bad_input_lab():
    # Test cache directory
    cache_dir = os.path.join(TEST_TMPDIR, "test_plantcv_threshold_range")
    os.mkdir(cache_dir)
    pcv.params.debug_outdir = cache_dir
    # Read in test data
    img = cv2.imread(os.path.join(TEST_DATA, TEST_INPUT_COLOR))
    with pytest.raises(RuntimeError):
        _, _ = pcv.threshold.custom_range(img, lower_thresh=[0, 0], upper_thresh=[2, 2, 2], channel='LAB')


def test_plantcv_threshold_custom_range_bad_input_gray():
    # Test cache directory
    cache_dir = os.path.join(TEST_TMPDIR, "test_plantcv_threshold_range")
    os.mkdir(cache_dir)
    pcv.params.debug_outdir = cache_dir
    # Read in test data
    img = cv2.imread(os.path.join(TEST_DATA, TEST_INPUT_COLOR))
    with pytest.raises(RuntimeError):
        _, _ = pcv.threshold.custom_range(img, lower_thresh=[0, 0], upper_thresh=[2], channel='gray')


def test_plantcv_threshold_custom_range_bad_input_channel():
    # Test cache directory
    cache_dir = os.path.join(TEST_TMPDIR, "test_plantcv_threshold_range")
    os.mkdir(cache_dir)
    pcv.params.debug_outdir = cache_dir
    # Read in test data
    img = cv2.imread(os.path.join(TEST_DATA, TEST_INPUT_COLOR))
    with pytest.raises(RuntimeError):
        _, _ = pcv.threshold.custom_range(img, lower_thresh=[0], upper_thresh=[2], channel='CMYK')


def test_plantcv_threshold_triangle():
    # Test cache directory
    cache_dir = os.path.join(TEST_TMPDIR, "test_plantcv_threshold_triangle")
    os.mkdir(cache_dir)
    pcv.params.debug_outdir = cache_dir
    # Read in test data
    gray_img = cv2.imread(os.path.join(TEST_DATA, TEST_INPUT_GRAY), -1)
    # Test with debug = "print"
    pcv.params.debug = "print"
    _ = pcv.threshold.triangle(gray_img=gray_img, max_value=255, object_type="dark", xstep=10)
    # Test with debug = "plot"
    pcv.params.debug = "plot"
    _ = pcv.threshold.triangle(gray_img=gray_img, max_value=255, object_type="light", xstep=10)
    # Test with debug = None
    pcv.params.debug = None
    binary_img = pcv.threshold.triangle(gray_img=gray_img, max_value=255, object_type="light", xstep=10)
    # Assert that the output image has the dimensions of the input image
    if all([i == j] for i, j in zip(np.shape(binary_img), TEST_GRAY_DIM)):
        # Assert that the image is binary
        if all([i == j] for i, j in zip(np.unique(binary_img), [0, 255])):
            assert 1
        else:
            assert 0
    else:
        assert 0


def test_plantcv_threshold_triangle_incorrect_object_type():
    gray_img = cv2.imread(os.path.join(TEST_DATA, TEST_INPUT_GRAY), -1)
    with pytest.raises(RuntimeError):
        pcv.params.debug = None
        _ = pcv.threshold.triangle(gray_img=gray_img, max_value=255, object_type="lite", xstep=10)


def test_plantcv_threshold_texture():
    # Test cache directory
    cache_dir = os.path.join(TEST_TMPDIR, "test_plantcv_threshold_texture")
    os.mkdir(cache_dir)
    pcv.params.debug_outdir = cache_dir
    gray_img = cv2.imread(os.path.join(TEST_DATA, TEST_INPUT_GRAY_SMALL), -1)
    binary_img = pcv.threshold.texture(gray_img, ksize=6, threshold=7, offset=3, texture_method='dissimilarity',
                                       borders='nearest', max_value=255)
    # Assert that the output image has the dimensions of the input image
    if all([i == j] for i, j in zip(np.shape(binary_img), TEST_GRAY_DIM)):
        # Assert that the image is binary
        if all([i == j] for i, j in zip(np.unique(binary_img), [0, 255])):
            assert 1
        else:
            assert 0
    else:
        assert 0


# ###################################
# Tests for the visualize subpackage
# ###################################
def test_plantcv_visualize_pseudocolor():
    cache_dir = os.path.join(TEST_TMPDIR, "test_plantcv_pseudocolor")
    os.mkdir(cache_dir)
    pcv.params.debug_outdir = cache_dir
    img = cv2.imread(os.path.join(TEST_DATA, TEST_INPUT_BINARY), -1)
    mask = cv2.imread(os.path.join(TEST_DATA, TEST_INPUT_BINARY), -1)
    contours_npz = np.load(os.path.join(TEST_DATA, TEST_INPUT_CONTOURS), encoding="latin1")
    obj_contour = contours_npz['arr_0']
    filename = os.path.join(cache_dir, 'plantcv_pseudo_image.jpg')
    # Test with debug = "print"
    pcv.params.debug = "print"
    _ = pcv.visualize.pseudocolor(gray_img=img, mask=None)
    _ = pcv.visualize.pseudocolor(gray_img=img, mask=None)

    pimg = pcv.visualize.pseudocolor(gray_img=img, mask=mask, min_value=10, max_value=200)
    pcv.print_image(pimg, filename)
    # Test with debug = "plot"
    pcv.params.debug = "plot"
    _ = pcv.visualize.pseudocolor(gray_img=img, mask=mask, background="image")
    _ = pcv.visualize.pseudocolor(gray_img=img, mask=None)
    _ = pcv.visualize.pseudocolor(gray_img=img, mask=mask, background="black", obj=obj_contour, axes=False,
                                  colorbar=False)
    _ = pcv.visualize.pseudocolor(gray_img=img, mask=mask, background="image", obj=obj_contour, obj_padding=15)
    _ = pcv.visualize.pseudocolor(gray_img=img, mask=None, axes=False, colorbar=False)
    # Test with debug = None
    pcv.params.debug = None
    _ = pcv.visualize.pseudocolor(gray_img=img, mask=None)
    pseudo_img = pcv.visualize.pseudocolor(gray_img=img, mask=mask, background="white")
    # Assert that the output image has the dimensions of the input image
    if all([i == j] for i, j in zip(np.shape(pseudo_img), TEST_BINARY_DIM)):
        assert 1
    else:
        assert 0


def test_plantcv_visualize_pseudocolor_bad_input():
    cache_dir = os.path.join(TEST_TMPDIR, "test_plantcv_pseudocolor")
    os.mkdir(cache_dir)
    pcv.params.debug_outdir = cache_dir
    img = cv2.imread(os.path.join(TEST_DATA, TEST_INPUT_COLOR))
    with pytest.raises(RuntimeError):
        _ = pcv.visualize.pseudocolor(gray_img=img)


def test_plantcv_visualize_pseudocolor_bad_background():
    cache_dir = os.path.join(TEST_TMPDIR, "test_plantcv_pseudocolor_bad_background")
    os.mkdir(cache_dir)
    pcv.params.debug_outdir = cache_dir
    img = cv2.imread(os.path.join(TEST_DATA, TEST_INPUT_BINARY), -1)
    mask = cv2.imread(os.path.join(TEST_DATA, TEST_INPUT_BINARY), -1)
    with pytest.raises(RuntimeError):
        _ = pcv.visualize.pseudocolor(gray_img=img, mask=mask, background="pink")


def test_plantcv_visualize_pseudocolor_bad_padding():
    cache_dir = os.path.join(TEST_TMPDIR, "test_plantcv_pseudocolor_bad_background")
    os.mkdir(cache_dir)
    pcv.params.debug_outdir = cache_dir
    img = cv2.imread(os.path.join(TEST_DATA, TEST_INPUT_BINARY), -1)
    mask = cv2.imread(os.path.join(TEST_DATA, TEST_INPUT_BINARY), -1)
    contours_npz = np.load(os.path.join(TEST_DATA, TEST_INPUT_CONTOURS), encoding="latin1")
    obj_contour = contours_npz['arr_0']
    with pytest.raises(RuntimeError):
        _ = pcv.visualize.pseudocolor(gray_img=img, mask=mask, obj=obj_contour, obj_padding="pink")


def test_plantcv_visualize_colorize_masks():
    # Test cache directory
    cache_dir = os.path.join(TEST_TMPDIR, "test_plantcv_naive_bayes_classifier")
    os.mkdir(cache_dir)
    pcv.params.debug_outdir = cache_dir
    # Read in test data
    img = cv2.imread(os.path.join(TEST_DATA, TEST_INPUT_COLOR))
    # Test with debug = "print"
    pcv.params.debug = "print"
    mask = pcv.naive_bayes_classifier(rgb_img=img, pdf_file=os.path.join(TEST_DATA, TEST_PDFS))
    _ = pcv.visualize.colorize_masks(masks=[mask['plant'], mask['background']],
                                     colors=[(0, 0, 0), (1, 1, 1)])
    # Test with debug = "plot"
    pcv.params.debug = "plot"
    _ = pcv.visualize.colorize_masks(masks=[mask['plant'], mask['background']],
                                     colors=[(0, 0, 0), (1, 1, 1)])
    # Test with debug = None
    pcv.params.debug = None
    colored_img = pcv.visualize.colorize_masks(masks=[mask['plant'], mask['background']],
                                               colors=['red', 'blue'])
    # Assert that the output image has the dimensions of the input image
    assert not np.average(colored_img) == 0


def test_plantcv_visualize_colorize_masks_bad_input_empty():
    with pytest.raises(RuntimeError):
        _ = pcv.visualize.colorize_masks(masks=[], colors=[])


def test_plantcv_visualize_colorize_masks_bad_input_mismatch_number():
    # Read in test data
    img = cv2.imread(os.path.join(TEST_DATA, TEST_INPUT_COLOR))
    # Test with debug = "print"
    pcv.params.debug = "print"
    mask = pcv.naive_bayes_classifier(rgb_img=img, pdf_file=os.path.join(TEST_DATA, TEST_PDFS))
    with pytest.raises(RuntimeError):
        _ = pcv.visualize.colorize_masks(masks=[mask['plant'], mask['background']], colors=['red', 'green', 'blue'])


def test_plantcv_visualize_colorize_masks_bad_color_input():
    # Read in test data
    img = cv2.imread(os.path.join(TEST_DATA, TEST_INPUT_COLOR))
    # Test with debug = "print"
    pcv.params.debug = "print"
    mask = pcv.naive_bayes_classifier(rgb_img=img, pdf_file=os.path.join(TEST_DATA, TEST_PDFS))
    with pytest.raises(RuntimeError):
        _ = pcv.visualize.colorize_masks(masks=[mask['plant'], mask['background']], colors=['red', 1.123])


def test_plantcv_visualize_histogram():
    # Test cache directory
    cache_dir = os.path.join(TEST_TMPDIR, "test_plantcv_plot_hist")
    os.mkdir(cache_dir)
    pcv.params.debug_outdir = cache_dir
    # Test in print mode
    pcv.params.debug = "print"
    img = cv2.imread(os.path.join(TEST_DATA, TEST_INPUT_GRAY), -1)
    mask = cv2.imread(os.path.join(TEST_DATA, TEST_INPUT_BINARY), -1)
    _ = pcv.visualize.histogram(gray_img=np.uint16(img), mask=mask, bins=200, title='Include Title')
    # Test in plot mode
    pcv.params.debug = "plot"
    fig_hist = pcv.visualize.histogram(gray_img=img)
    assert str(type(fig_hist)) == "<class 'plotnine.ggplot.ggplot'>"


def test_plantcv_visualize_clustered_contours():
    # Test cache directory
    cache_dir = os.path.join(TEST_TMPDIR, "test_plantcv_plot_hist")
    os.mkdir(cache_dir)
    pcv.params.debug_outdir = cache_dir
    # Read in test data
    img = cv2.imread(os.path.join(TEST_DATA, TEST_INPUT_GRAY), -1)
    img1 = cv2.imread(os.path.join(TEST_DATA, TEST_INPUT_VISUALIZE_BACKGROUND), -1)
    roi_objects = np.load(os.path.join(TEST_DATA, TEST_INPUT_VISUALIZE_CONTOUR), encoding="latin1")
    hierarchy = np.load(os.path.join(TEST_DATA, TEST_INPUT_VISUALIZE_HIERARCHY), encoding="latin1")
    cluster_i = np.load(os.path.join(TEST_DATA, TEST_INPUT_VISUALIZE_CLUSTERS), encoding="latin1")
    objs = roi_objects['arr_0']
    obj_hierarchy = hierarchy['arr_0']
    cluster = cluster_i['arr_0']
    # Test in print mode
    pcv.params.debug = "print"
    _ = pcv.visualize.clustered_contours(img=img, grouped_contour_indices=cluster, roi_objects=objs,
                                         roi_obj_hierarchy=obj_hierarchy, nrow=2, ncol=2)
    # Test in plot mode
    pcv.params.debug = "plot"
    cluster_img = pcv.visualize.clustered_contours(img=img1, grouped_contour_indices=cluster, roi_objects=objs,
                                         roi_obj_hierarchy=obj_hierarchy)
    assert len(np.unique(cluster_img)) == 37


# ##############################
# Tests for the utils subpackage
# ##############################
def test_plantcv_utils_json2csv():
    # Test cache directory
    cache_dir = os.path.join(TEST_TMPDIR, "test_plantcv_utils_json2csv")
    os.mkdir(cache_dir)
    plantcv.utils.json2csv(json_file=os.path.join(TEST_DATA, "merged_output.json"),
                           csv_file=os.path.join(cache_dir, "exports"))
    assert all([os.path.exists(os.path.join(cache_dir, "exports-single-value-traits.csv")),
                os.path.exists(os.path.join(cache_dir, "exports-multi-value-traits.csv"))])


def test_plantcv_utils_json2csv_no_json():
    # Test cache directory
    cache_dir = os.path.join(TEST_TMPDIR, "test_plantcv_utils_json2csv_no_json")
    os.mkdir(cache_dir)
    with pytest.raises(IOError):
        plantcv.utils.json2csv(json_file=os.path.join(TEST_DATA, "not_a_file.json"),
                               csv_file=os.path.join(cache_dir, "exports"))


def test_plantcv_utils_json2csv_bad_json():
    # Test cache directory
    cache_dir = os.path.join(TEST_TMPDIR, "test_plantcv_utils_json2csv_bad_json")
    os.mkdir(cache_dir)
    with pytest.raises(ValueError):
        plantcv.utils.json2csv(json_file=os.path.join(TEST_DATA, "incorrect_json_data.txt"),
                               csv_file=os.path.join(cache_dir, "exports"))


def test_plantcv_utils_sample_images_snapshot():
    # Test cache directory
    cache_dir = os.path.join(TEST_TMPDIR, "test_plantcv_utils_sample_images")
    os.mkdir(cache_dir)
    snapshot_dir = os.path.join(PARALLEL_TEST_DATA, TEST_SNAPSHOT_DIR)
    output_dir = os.path.join(cache_dir, "snapshot")
    plantcv.utils.sample_images(source_path=snapshot_dir, dest_path=output_dir, num=3)
    assert os.path.exists(os.path.join(cache_dir, "snapshot"))


def test_plantcv_utils_sample_images_flatdir():
    # Test cache directory
    cache_dir = os.path.join(TEST_TMPDIR, "test_plantcv_utils_sample_images")
    os.mkdir(cache_dir)
    flat_dir = os.path.join(TEST_DATA)
    output_dir = os.path.join(cache_dir, "images")
    plantcv.utils.sample_images(source_path=flat_dir, dest_path=output_dir, num=30)
    random_images = os.listdir(output_dir)
    assert all([len(random_images)==30, len(np.unique(random_images))==30])


def test_plantcv_utils_sample_images_bad_source():
    # Test cache directory
    cache_dir = os.path.join(TEST_TMPDIR, "test_plantcv_utils_sample_images")
    os.mkdir(cache_dir)
    fake_dir = os.path.join(TEST_DATA, "snapshot")
    output_dir = os.path.join(cache_dir, "images")
    with pytest.raises(IOError):
        plantcv.utils.sample_images(source_path=fake_dir, dest_path=output_dir, num=3)


def test_plantcv_utils_sample_images_bad_flat_num():
    # Test cache directory
    cache_dir = os.path.join(TEST_TMPDIR, "test_plantcv_utils_sample_images")
    os.mkdir(cache_dir)
    flat_dir = os.path.join(TEST_DATA)
    output_dir = os.path.join(cache_dir, "images")
    with pytest.raises(RuntimeError):
        plantcv.utils.sample_images(source_path=flat_dir, dest_path=output_dir, num=300)


def test_plantcv_utils_sample_images_bad_phenofront_num():
    # Test cache directory
    cache_dir = os.path.join(TEST_TMPDIR, "test_plantcv_utils_sample_images")
    os.mkdir(cache_dir)
    snapshot_dir = os.path.join(PARALLEL_TEST_DATA, TEST_SNAPSHOT_DIR)
    output_dir = os.path.join(cache_dir, "images")
    with pytest.raises(RuntimeError):
        plantcv.utils.sample_images(source_path=snapshot_dir, dest_path=output_dir, num=300)


# ##############################
# Clean up test files
# ##############################
def teardown_function():
    shutil.rmtree(TEST_TMPDIR)<|MERGE_RESOLUTION|>--- conflicted
+++ resolved
@@ -498,7 +498,6 @@
 HYPERSPECTRAL_TEST_DATA = os.path.join(os.path.dirname(os.path.abspath(__file__)), "hyperspectral_data")
 HYPERSPECTRAL_DATA = "darkReference"
 HYPERSPECTRAL_HDR = "darkReference.hdr"
-<<<<<<< HEAD
 HYPERSPECTRAL_DATA_NO_DEFAULT = "darkReference2"
 HYPERSPECTRAL_HDR_NO_DEFAULT = "darkReference2.hdr"
 HYPERSPECTRAL_DATA_APPROX_PSEUDO = "darkReference3"
@@ -508,8 +507,6 @@
                                  'interleave': 'bil', 'sensor type': 'Unknown', 'byte order': '0',
                                  'default bands': '159,253,520', 'wavelength units': 'nm',
                                  'wavelength': ['379.027', '379.663', '380.3', '380.936', '381.573', '382.209']}
-=======
->>>>>>> d2be0b48
 TEST_COLOR_DIM = (2056, 2454, 3)
 TEST_GRAY_DIM = (2056, 2454)
 TEST_BINARY_DIM = TEST_GRAY_DIM
