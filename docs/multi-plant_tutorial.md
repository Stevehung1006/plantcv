## Tutorial: Multi Plant Image Pipeline

PlantCV is composed of modular functions that can be arranged (or rearranged) and adjusted quickly and easily.
Pipelines do not need to be linear (and often are not). Please see pipeline example below for more details.
A global variable "debug" allows the user to print out the resulting image. The debug has three modes: either None, 'plot', or print'. If set to
'print' then the function prints the image out, if using a [Jupyter](jupyter.md) notebook you could set debug to 'plot' to have
the images plot to the screen. Debug mode allows users to visualize and optimize each step on individual test images and small test sets before pipelines
are deployed over whole datasets.

For multi-plant pipelines, images with multiple plants are processed and result in individual pictures for each plant, allowing a secondary pipeline
(see [VIS tutorial](vis_tutorial.md) for example) to be used.
The challenge of multi-plant processing is that a single plant can be composed of several contours, therefore contours need to be sorted and clustered together in some way.
There are several functions that help with multi-plant image processing. First, the current clustering functions work by asking the user to provide an approximation of the number of desired
'rows' and 'columns' that they would like to split the image into. There does not need to be a plant in each spot, but the grid is used as an approximate region to cluster contours within.
The [rotation](rotate2.md) and [shift](shift.md) functions allow the image to be moved to optimize accurate clustering. Major assumptions that are made are that plants grow but
that the imaging position does not change drastically.
Also, the clustering functions will not work properly once plants start overlapping, since contours would also start overlapping.

[![Binder](https://mybinder.org/badge_logo.svg)](https://mybinder.org/v2/gh/danforthcenter/plantcv-binder.git/master?filepath=notebooks/multi_plant_tutorial.ipynb) Check out our interactive multi-plant tutorial! 

Also see [here](#multi-plant-script) for the complete script. 

**Workflow**

1.  Optimize pipeline on individual image with debug set to 'print' (or 'plot' if using a Jupyter notebook).
2.  Run pipeline on small test set (ideally that spans time and/or treatments).
3.  Re-optimize pipelines on 'problem images' after manual inspection of test set.
4.  Deploy optimized pipeline over test set using parallelization script.

**Running A Pipeline**

To run a multi-plant pipeline over a single VIS image there are two required inputs:

1.  **Image:** Images can be processed regardless of what type of VIS camera was used (high-throughput platform, digital camera, cell phone camera).
Image processing will work with adjustments if images are well lit and free of background that is similar in color to plant material.  
2.  **Output directory:** If debug mode is set to 'print' output images from each step are produced.

Optional inputs:  

*  **Names File:** path to txt file with names of genotypes to split images into (order of names would be top to bottom, left to right).
*  **Debug Flag:** Prints an image at each step.

Sample command to run a pipeline on a single image:  

*  Always test pipelines (preferably with -D 'print' option for debug mode) before running over a full image set

```
./pipelinename.py -i multi-plant-img.png -o ./output-images -n names.txt -D 'print'

```

### Walk Through A Sample Pipeline

#### Pipelines start by importing necessary packages, and by defining user inputs.

```python
#!/usr/bin/python

import numpy as np
from plantcv import plantcv as pcv

### Parse command-line arguments
def options():
    parser = argparse.ArgumentParser(description="Imaging processing with opencv")
    parser.add_argument("-i", "--image", help="Input image file.", required=True)
    parser.add_argument("-o", "--outdir", help="Output directory for image files.", required=True)
    parser.add_argument("-n", "--names", help="path to txt file with names of genotypes to split images into", required =False)
    parser.add_argument("-D", "--debug", help="Turn on debug, prints intermediate images.", action=None)
    args = parser.parse_args()
    return args
    
```

#### Start of the Main/Customizable portion of the pipeline.

The image input by the user is [read in](read_image.md).

```python
### Main pipeline
def main():
    # Get options
    args = options()
    
    # Read image
    img, path, filename = pcv.readimage(args.image)
    
    pcv.params.debug=args.debug #set debug mode
    
```

**Figure 1.** Original image.
This particular image was captured by a raspberry pi camera, just to show that PlantCV works on images not captured on a 
[high-throughput phenotyping system](http://www.danforthcenter.org/scientists-research/core-technologies/phenotyping) with idealized VIS image capture conditions.
In this dataset images were captured over time of a flat (throughout the day and night).

![Screenshot](img/tutorial_images/multi-img/original-image.jpg)

Check if this is an image captured at night.

```python
 
# STEP 1: Check if this is a night image, for some of these dataset's images were captured
# at night, even if nothing is visible. To make sure that images are not taken at
# night we check that the image isn't mostly dark (0=black, 255=white).
# if it is a night image it throws a fatal error and stops the pipeline.

if np.average(img) < 50:
    pcv.fatal_error("Night Image")
else:
    pass
    
```

[White balance](white_balance.md) the image so that color can be compared across images and so that image processing can be the same between images (ideally).

```python
    
# STEP 2: Normalize the white color so you can later
# compare color between images.
# Inputs:
#   img = image object, RGB colorspace
#   roi = region for white reference, if none uses the whole image,
#         otherwise (x position, y position, box width, box height)

# white balance image based on white toughspot

img1 = pcv.white_balance(img,roi=(400,800,200,200))

```

**Figure 2.** White balance the image so that later image processing is easier.

![Screenshot](img/tutorial_images/multi-img/2_bmasked.jpg)

![Screenshot](img/tutorial_images/multi-img/2_whitebalance.jpg)

![Screenshot](img/tutorial_images/multi-img/2_whitebalance_roi.jpg)

[Rotate](rotate2.md) image slightly so that plants line up with grid (later step)

```python

# STEP 3: Rotate the image

rotate_img = pcv.rotate(img1, -1)

```

**Figure 3.** Rotated image

![Screenshot](img/tutorial_images/multi-img/3_rotated_img.jpg)

[Shift](shift.md) image slightly so that plants line up with grid (later step)

```python

# STEP 4: Shift image. This step is important for clustering later on.
# For this image it also allows you to push the green raspberry pi camera
# out of the image. This step might not be necessary for all images.
# The resulting image is the same size as the original.
# Inputs:
#   img    = image object
#   number = integer, number of pixels to move image
#   side   = direction to move from "top", "bottom", "right","left"

shift1 = pcv.shift_img(img1, 300, 'top')
img1 = shift1

```

**Figure 4.** Shifted image

![Screenshot](img/tutorial_images/multi-img/4_shifted_img.jpg)

Convert the image from [RGB to LAB](rgb2lab.md) and select single color channel that has contrast between the target object and background.

```python

# STEP 5: Convert image from RGB colorspace to LAB colorspace
# Keep only the green-magenta channel (grayscale)
# Inputs:
#    rgb_img = image object, RGB colorspace
#    channel = color subchannel ('l' = lightness, 'a' = green-magenta , 'b' = blue-yellow)

a = pcv.rgb2gray_lab(img1, 'a')

```

**Figure 5.** Green-magenta channel from LAB color space from original image.

![Screenshot](img/tutorial_images/multi-img/5_lab_green-magenta.jpg)

Use the [binary threshold](binary_threshold.md) function to threshold green-magenta image.

```python

# STEP 6: Set a binary threshold on the saturation channel image
# Inputs:
#    gray_img    = img object, grayscale
#    threshold   = threshold value (0-255)
#    max_value   = value to apply above threshold (usually 255 = white)
#    object_type = 'light' or 'dark'
#       - If object is light then standard thresholding is done
#       - If object is dark then inverse thresholding is done

img_binary = pcv.threshold.binary(a, 120, 255, 'dark')
#                                     ^
#                                     |
#                                 adjust this value

```

**Figure 6.** Thresholded image.

![Screenshot](img/tutorial_images/multi-img/6_binary_threshold120_inv.jpg)

[Fill](fill.md) noise in the image.

```python

# STEP 7: Fill in small objects (speckles)
# Inputs:
#    bin_img  = image object, grayscale. img will be returned after filling
#    size     = minimum object area size in pixels (integer)

fill_image = pcv.fill(img_binary, 100)
#                                  ^
#                                  |
#                         adjust this value

```

**Figure 7.** Fill noise.

![Screenshot](img/tutorial_images/multi-img/7_fill100.jpg)

[Dilate](dilate.md) binary image.

```python

# STEP 8: Dilate so that you don't lose leaves (just in case)
# Inputs:
#    gray_img = input image
#    ksize    = kernel size, integer
#    i        = iterations, i.e. number of consecutive filtering passes

dilated = pcv.dilate(fill_image, 1, 1)

```

**Figure 8.** Dilated image.

![Screenshot](img/tutorial_images/multi-img/8_dil_image_itr_1.jpg)

[Find objects](find_objects.md) within the image.

```python

# STEP 9: Find objects (contours: black-white boundaries)
# Inputs:
#    img  = image that the objects will be overlayed
#    mask = what is used for object detection

id_objects, obj_hierarchy = pcv.find_objects(img1, dilated)

```

**Figure 9.** Identified objects. 

![Screenshot](img/tutorial_images/multi-img/9_id_objects.jpg)

Define a [rectangular region of interest](roi_rectangle.md) in the image.

```python

# STEP 10: Define region of interest (ROI)
# Inputs:
#    img       = img to overlay roi
#    x_adj     = adjust center along x axis
#    y_adj     = adjust center along y axis
#    w_adj     = adjust width
#    h_adj     = adjust height
# roi_contour, roi_hierarchy = pcv.roi.rectangle(img1, 10, 500, -10, -100)
#                                                      ^                ^
#                                                      |________________|
#                                            adjust these four values

roi_contour, roi_hierarchy = pcv.roi.rectangle(img1, 10, 500, -10, -100)

```

**Figure 10.** Define ROI.

![Screenshot](img/tutorial_images/multi-img/10_roi.jpg)

The objects within and overlapping are kept with the [region of interest objects function](roi_objects.md).
Alternately the objects can be cut to the region of interest.

```python

# STEP 11: Keep objects that overlap with the ROI
# Inputs:
#    img            = img to display kept objects
#    roi_type       = 'cutto', 'partial' (for partially inside), 'largest' (keep largest contour only)
#    roi_contour    = contour of roi, output from "View and Ajust ROI" function
#    roi_hierarchy  = contour of roi, output from "View and Ajust ROI" function
#    object_contour = contours of objects, output from "Identifying Objects" fuction
#    obj_hierarchy  = hierarchy of objects, output from "Identifying Objects" fuction

roi_objects, roi_obj_hierarchy, kept_mask, obj_area = pcv.roi_objects(img1, 'partial', roi_contour, roi_hierarchy,
                                                                      id_objects, obj_hierarchy)
                                                                      
```

**Figure 11.** Define ROI.

![Screenshot](img/tutorial_images/multi-img/11_obj_on_img.jpg)

![Screenshot](img/tutorial_images/multi-img/11_roi_mask.jpg)

![Screenshot](img/tutorial_images/multi-img/11_roi_objects.jpg)

[Cluster](cluster_contours.md) plants based on defined grid.

```python

# STEP 12: This function take a image with multiple contours and
# clusters them based on user input of rows and columns

# Inputs:
#    img               = An RGB or grayscale image
#    roi_objects       = object contours in an image that are needed to be clustered.
#    roi_obj_hierarchy = object hierarchy
#    nrow              = number of rows to cluster (this should be the approximate  number of desired rows in the entire image even if there isn't a literal row of plants)
#    ncol              = number of columns to cluster (this should be the approximate number of desired columns in the entire image even if there isn't a literal row of plants)
#    show_grid         = if True then a grid gets displayed in debug mode (default show_grid=False)


clusters_i, contours, hierarchies = pcv.cluster_contours(img1, roi_objects, roi_obj_hierarchy, 4, 6)

```

**Figure 12.** Cluster contours

![Screenshot](img/tutorial_images/multi-img/12_clusters.jpg)

[Split](cluster_contours_splitimg.md) the images.

```python

# STEP 13: This function takes clustered contours and splits them into multiple images,
# also does a check to make sure that the number of inputted filenames matches the number
# of clustered contours. If no filenames are given then the objects are just numbered
# Inputs:
#    img                     = ideally a masked RGB image.
#    grouped_contour_indexes = output of cluster_contours, indexes of clusters of contours
#    contours                = contours to cluster, output of cluster_contours
#    hierarchy               = object hierarchy
#    outdir                  = directory for output images
#    file                    = the name of the input image to use as a base name , output of filename from read_image function
#    filenames               = input txt file with list of filenames in order from top to bottom left to right (likely list of genotypes)

# Set global debug behavior to None (default), "print" (to file), or "plot" (Jupyter Notebooks or X11)
pcv.params.debug = "print"

out = args.outdir
names = args.names

<<<<<<< HEAD
output_path = pcv.cluster_contour_splitimg(img1, clusters_i, contours, hierarchies, out, file=filename, filenames=names)

=======
output_path, imgs, masks = pcv.cluster_contour_splitimg(img1, clusters_i, contours, hierarchies, out, file=filename, filenames=names)
>>>>>>> f33b6302
```

**Figure 13.** Split image based on clustering.
---------------------------------------------
![Screenshot](img/tutorial_images/multi-img/13_clusters.jpg)
---
![Screenshot](img/tutorial_images/multi-img/14_clusters.jpg)
---
![Screenshot](img/tutorial_images/multi-img/15_clusters.jpg)
---
![Screenshot](img/tutorial_images/multi-img/16_clusters.jpg)
---
![Screenshot](img/tutorial_images/multi-img/17_clusters.jpg)
---
![Screenshot](img/tutorial_images/multi-img/18_clusters.jpg)
---
![Screenshot](img/tutorial_images/multi-img/19_clusters.jpg)
---
![Screenshot](img/tutorial_images/multi-img/20_clusters.jpg)
---
![Screenshot](img/tutorial_images/multi-img/21_clusters.jpg)
---
![Screenshot](img/tutorial_images/multi-img/22_clusters.jpg)
---
![Screenshot](img/tutorial_images/multi-img/23_clusters.jpg)
---
![Screenshot](img/tutorial_images/multi-img/24_clusters.jpg)
---
![Screenshot](img/tutorial_images/multi-img/25_clusters.jpg)
---
![Screenshot](img/tutorial_images/multi-img/26_clusters.jpg)
---
![Screenshot](img/tutorial_images/multi-img/27_clusters.jpg)
---
![Screenshot](img/tutorial_images/multi-img/28_clusters.jpg)
---
![Screenshot](img/tutorial_images/multi-img/29_clusters.jpg)
---
![Screenshot](img/tutorial_images/multi-img/30_clusters.jpg)
---
To deploy a pipeline over a full image set please see tutorial on 
[pipeline parallelization](pipeline_parallel.md).

## Multi Plant Script
In the terminal:

```
./pipelinename.py -i multi-plant-img.png -o ./output-images -n names.txt -D 'print'

```

*  Always test pipelines (preferably with -D flag set to 'print') before running over a full image set

Python script: 

```python
#!/usr/bin/python

import sys, traceback
import cv2
import os
import re
import numpy as np
import argparse
import string
from plantcv import plantcv as pcv

### Parse command-line arguments
def options():
    parser = argparse.ArgumentParser(description="Imaging processing with opencv")
    parser.add_argument("-i", "--image", help="Input image file.", required=True)
    parser.add_argument("-o", "--outdir", help="Output directory for image files.", required=True)
    parser.add_argument("-n", "--names", help="path to txt file with names of genotypes to split images into", required =False)
    parser.add_argument("-D", "--debug", help="Turn on debug, prints intermediate images.", action=None)
    args = parser.parse_args()
    return args

### Main pipeline
def main():
    # Get options
    args = options()
    
    # Read image
    img, path, filename = pcv.readimage(args.image)
    
    pcv.params.debug=args.debug #set debug mode
 
    # STEP 1: Check if this is a night image, for some of these dataset's images were captured
    # at night, even if nothing is visible. To make sure that images are not taken at
    # night we check that the image isn't mostly dark (0=black, 255=white).
    # if it is a night image it throws a fatal error and stops the pipeline.
    
    if np.average(img) < 50:
        pcv.fatal_error("Night Image")
    else:
        pass
        
    # STEP 2: Normalize the white color so you can later
    # compare color between images.
    # Inputs:
    #   img = image object, RGB colorspace
    #   roi = region for white reference, if none uses the whole image,
    #         otherwise (x position, y position, box width, box height)
    
    # white balance image based on white toughspot
    
    img1 = pcv.white_balance(img,roi=(400,800,200,200))
    
    # STEP 3: Rotate the image
    
    rotate_img = pcv.rotate(img1, -1)
    
    # STEP 4: Shift image. This step is important for clustering later on.
    # For this image it also allows you to push the green raspberry pi camera
    # out of the image. This step might not be necessary for all images.
    # The resulting image is the same size as the original.
    # Inputs:
    #   img    = image object
    #   number = integer, number of pixels to move image
    #   side   = direction to move from "top", "bottom", "right","left"
    
    shift1 = pcv.shift_img(img1, 300, 'top')
    img1 = shift1
    
    # STEP 5: Convert image from RGB colorspace to LAB colorspace
    # Keep only the green-magenta channel (grayscale)
    # Inputs:
    #    img     = image object, RGB colorspace
    #    channel = color subchannel ('l' = lightness, 'a' = green-magenta , 'b' = blue-yellow)
    
    a = pcv.rgb2gray_lab(img1, 'a')
    
    # STEP 6: Set a binary threshold on the saturation channel image
    # Inputs:
    #    img         = img object, grayscale
    #    threshold   = threshold value (0-255)
    #    max_value   = value to apply above threshold (usually 255 = white)
    #    object_type = light or dark
    #       - If object is light then standard thresholding is done
    #       - If object is dark then inverse thresholding is done
    
    img_binary = pcv.threshold.binary(a, 120, 255, 'dark')
    #                                     ^
    #                                     |
    #                                 adjust this value
    
    # STEP 7: Fill in small objects (speckles)
    # Inputs:
    #    img  = image object, grayscale. img will be returned after filling
    #    size = minimum object area size in pixels (integer)
    
    fill_image = pcv.fill(img_binary, 100)
    #                                  ^
    #                                  |
    #                         adjust this value
    
    # STEP 8: Dilate so that you don't lose leaves (just in case)
    # Inputs:
    #    img    = input image
    #    ksize  = kernel size
    #    i      = iterations, i.e. number of consecutive filtering passes
    
    dilated = pcv.dilate(fill_image, 1, 1)
    
    # STEP 9: Find objects (contours: black-white boundaries)
    # Inputs:
    #    img  = image that the objects will be overlayed
    #    mask = what is used for object detection
    
    id_objects, obj_hierarchy = pcv.find_objects(img1, dilated)
    
    # STEP 10: Define region of interest (ROI)
    # Inputs:
    #    img       = img to overlay roi
    #    x_adj     = adjust center along x axis
    #    y_adj     = adjust center along y axis
    #    w_adj     = adjust width
    #    h_adj     = adjust height
    # roi_contour, roi_hierarchy = pcv.roi.rectangle(img1, 10, 500, -10, -100)
    #                                                      ^                ^
    #                                                      |________________|
    #                                            adjust these four values
    
    roi_contour, roi_hierarchy = pcv.roi.rectangle(img1, 10, 500, -10, -100)
    
    # STEP 11: Keep objects that overlap with the ROI
    # Inputs:
    #    img            = img to display kept objects
    #    roi_type       = 'cutto', 'partial' (for partially inside), or 'largest' (keep only largest contour)
    #    roi_contour    = contour of roi, output from "View and Ajust ROI" function
    #    roi_hierarchy  = contour of roi, output from "View and Ajust ROI" function
    #    object_contour = contours of objects, output from "Identifying Objects" fuction
    #    obj_hierarchy  = hierarchy of objects, output from "Identifying Objects" fuction
    
    roi_objects, roi_obj_hierarchy, kept_mask, obj_area = pcv.roi_objects(img1, 'partial', roi_contour, roi_hierarchy,
                                                                          id_objects, obj_hierarchy)
    
    # STEP 12: This function take a image with multiple contours and
    # clusters them based on user input of rows and columns
    
    # Inputs:
    #    img               = An RGB image
    #    roi_objects       = object contours in an image that are needed to be clustered.
    #    roi_obj_hierarchy = object hierarchy
    #    nrow              = number of rows to cluster (this should be the approximate  number of desired rows in the entire image even if there isn't a literal row of plants)
    #    ncol              = number of columns to cluster (this should be the approximate number of desired columns in the entire image even if there isn't a literal row of plants)
    #    show_grid         = if True then a grid gets displayed in debug mode (default show_grid=False)
    
    clusters_i, contours, hierarchies = pcv.cluster_contours(img1, roi_objects, roi_obj_hierarchy, 4, 6)
    
    # STEP 13: This function takes clustered contours and splits them into multiple images,
    # also does a check to make sure that the number of inputted filenames matches the number
    # of clustered contours. If no filenames are given then the objects are just numbered
    # Inputs:
    #    img                     = ideally a masked RGB image.
    #    grouped_contour_indexes = output of cluster_contours, indexes of clusters of contours
    #    contours                = contours to cluster, output of cluster_contours
    #    hierarchy               = object hierarchy
    #    outdir                  = directory for output images
    #    file                    = the name of the input image to use as a base name , output of filename from read_image function
    #    filenames               = input txt file with list of filenames in order from top to bottom left to right (likely list of genotypes)
    
    # Set global debug behavior to None (default), "print" (to file), or "plot" (Jupyter Notebooks or X11)
    pcv.params.debug = "print"
    
    out = args.outdir
    names = args.names
    
    output_path = pcv.cluster_contour_splitimg(img1, clusters_i, contours, hierarchies, out, file=filename, filenames=names)
    
# Call program
if __name__ == '__main__':
    main()
    
``` <|MERGE_RESOLUTION|>--- conflicted
+++ resolved
@@ -366,12 +366,8 @@
 out = args.outdir
 names = args.names
 
-<<<<<<< HEAD
-output_path = pcv.cluster_contour_splitimg(img1, clusters_i, contours, hierarchies, out, file=filename, filenames=names)
-
-=======
 output_path, imgs, masks = pcv.cluster_contour_splitimg(img1, clusters_i, contours, hierarchies, out, file=filename, filenames=names)
->>>>>>> f33b6302
+
 ```
 
 **Figure 13.** Split image based on clustering.
