--- conflicted
+++ resolved
@@ -149,8 +149,7 @@
 
         # Overwrite the mask with only pixels that are inside ROI and of the largest (and children) ROI
         kept = cv2.cvtColor(w_back, cv2.COLOR_BGR2GRAY)
-        kept[kept==0] = 255 # Within ROI but not part of largest
-        kept[kept!=255] = 0 #I hope this is always true. this section was very goofy
+        kept[kept!=255] = 0 #I hope this is always true. this section was very goofy. "kept" always contained two values 255 and e.g. 100. but not 0s.
         kept_obj = cv2.bitwise_not(kept)
         mask = np.copy(kept_obj)
 
@@ -168,15 +167,11 @@
         # Add green mask to real background with white plant
         ori_img = cv2.add(masked_img, g_back)
 
-        # Draw ROI onto original image with contours
-        kept_cnt, kept_hierarchy = cv2.findContours(mask, cv2.RETR_TREE, cv2.CHAIN_APPROX_NONE)[-2:]
-        cv2.drawContours(ori_img, roi_contour, -1, (255, 0, 0), 5, lineType=8, hierarchy=roi_hierarchy)
-<<<<<<< HEAD
-
         #Refind contours and hierarchy from new mask so they are easier to work with downstream
         kept_cnt, kept_hierarchy = cv2.findContours(mask, cv2.RETR_TREE, cv2.CHAIN_APPROX_NONE)[-2:]
-=======
->>>>>>> 3c9a0f4e
+
+        # Draw ROI onto original image with contours
+        cv2.drawContours(ori_img, roi_contour, -1, (255, 0, 0), 5, lineType=8, hierarchy=roi_hierarchy)
 
         # Compute object area
         obj_area = cv2.countNonZero(mask)
