--- conflicted
+++ resolved
@@ -227,7 +227,6 @@
         hist_data_v
     ]
 
-<<<<<<< HEAD
     analysis_images = []
 
     if pseudo_channel is not None:
@@ -273,82 +272,4 @@
     # Store images
     outputs.images.append(analysis_images)
 
-    return hist_header, hist_data, analysis_images
-=======
-    # if pseudo_channel is not None:
-    #         analysis_images = _pseudocolored_image(norm_channels[pseudo_channel], bins, rgb_img, mask, pseudo_bkg,
-    #                                                pseudo_channel, filename, analysis_images)
-    analysis_image = []
-    dataset = pd.DataFrame({'bins': binval, 'blue': hist_data_b,
-                            'green': hist_data_g, 'red': hist_data_r,
-                            'lightness': hist_data_l, 'green-magenta': hist_data_m,
-                            'blue-yellow': hist_data_y, 'hue': hist_data_h,
-                            'saturation': hist_data_s, 'value': hist_data_v})
-
-    # Make the histogram figure using plotnine
-    if hist_plot_type is not None:
-        if hist_plot_type == 'rgb':
-            df_rgb = pd.melt(dataset, id_vars=['bins'], value_vars=['blue', 'green', 'red'],
-                             var_name='Color Channel', value_name='Pixels')
-            hist_fig = (ggplot(df_rgb, aes(x='bins', y='Pixels', color='Color Channel'))
-                        + geom_line()
-                        + scale_x_continuous(breaks=list(range(0, bins, 25)))
-                        + scale_color_manual(['blue', 'green', 'red'])
-                        )
-            analysis_image.append(hist_fig)
-
-        elif hist_plot_type == 'lab':
-            df_lab = pd.melt(dataset, id_vars=['bins'],
-                             value_vars=['lightness', 'green-magenta', 'blue-yellow'],
-                             var_name='Color Channel', value_name='Pixels')
-            hist_fig = (ggplot(df_lab, aes(x='bins', y='Pixels', color='Color Channel'))
-                        + geom_line()
-                        + scale_x_continuous(breaks=list(range(0, bins, 25)))
-                        + scale_color_manual(['yellow', 'magenta', 'dimgray'])
-                        )
-            analysis_image.append(hist_fig)
-
-        elif hist_plot_type == 'hsv':
-            df_hsv = pd.melt(dataset, id_vars=['bins'],
-                             value_vars=['hue', 'saturation', 'value'],
-                             var_name='Color Channel', value_name='Pixels')
-            hist_fig = (ggplot(df_hsv, aes(x='bins', y='Pixels', color='Color Channel'))
-                        + geom_line()
-                        + scale_x_continuous(breaks=list(range(0, bins, 25)))
-                        + scale_color_manual(['blueviolet', 'cyan', 'orange'])
-                        )
-            analysis_image.append(hist_fig)
-
-        elif hist_plot_type == 'all':
-            s = pd.Series(['blue', 'green', 'red', 'lightness', 'green-magenta',
-                           'blue-yellow', 'hue', 'saturation', 'value'], dtype="category")
-            color_channels = ['blue', 'yellow', 'green', 'magenta', 'blueviolet',
-                              'dimgray', 'red', 'cyan', 'orange']
-            df_all = pd.melt(dataset, id_vars=['bins'], value_vars=s, var_name='Color Channel',
-                             value_name='Pixels')
-            hist_fig = (ggplot(df_all, aes(x='bins', y='Pixels', color='Color Channel'))
-                        + geom_line()
-                        + scale_x_continuous(breaks=list(range(0, bins, 25)))
-                        + scale_color_manual(color_channels)
-                        )
-            analysis_image.append(hist_fig)
-
-            #     if hist_plot_type is not None:
-            #         # Create Histogram Plot
-            #         for channel in hist_types[hist_plot_type]:
-            #             plt.plot(histograms[channel]["hist"], color=histograms[channel]["graph_color"],
-            #                      label=histograms[channel]["label"])
-            #             plt.xlim([0, bins - 1])
-            #             plt.legend()
-            #         # Print plot
-            #         fig_name = (os.path.splitext(filename)[0] + '_' + str(hist_plot_type) + '_hist.svg')
-            #         plt.savefig(fig_name)
-            #         analysis_images.append(['IMAGE', 'hist', fig_name])
-            #         if params.debug == 'print':
-            #             fig_name = os.path.join(params.debug_outdir, str(params.device) + '_' + str(hist_plot_type)
-            #                        + '_hist.svg')
-            #             plt.savefig(fig_name)
-            #         plt.clf()
-
-    return hist_header, hist_data, analysis_image
->>>>>>> dd2b3c69
+    return hist_header, hist_data, analysis_images