import os
import matplotlib
# If there is no display or a matplotlib backend already defined, use the non-GUI backend
if "DISPLAY" not in os.environ and "MPLBACKEND" not in os.environ:
    matplotlib.use("Agg")

observations = {}

class Params:
    """PlantCV parameters class
    Keyword arguments/parameters:
    device       = device number. Used to count steps in the pipeline. (default: 0)
    debug        = None, print, or plot. Print = save to file, Plot = print to screen. (default: None)
    debug_outdir = Debug images output directory. (default: .)
    :param device: int
    :param debug: str
    :param debug_outdir: str
    :param line_thickness: numeric
    :param dpi: int
    :param text_size: float
    """

    def __init__(self, device=0, debug=None, debug_outdir=".", line_thickness=5, dpi=100, text_size=0.55,
                 text_thickness=2):
        self.device = device
        self.debug = debug
        self.debug_outdir = debug_outdir
        self.line_thickness = line_thickness
        self.dpi = dpi
        self.text_size = text_size
        self.text_thickness = text_thickness


class Outputs:
    """PlantCV outputs class

    """

    def __init__(self):
        self.measurements = {}
        self.images = []
        self.observations = {}

        # Add a method to clear measurements
    def clear(self):
        self.measurements = {}
        self.images = []
        self.observations = {}

    # Method to add observation to outputs
    def add_observation(self, variable, trait, method, scale, datatype, value, label):
        """
        Keyword arguments/parameters:
        variable     = A local unique identifier of a variable, e.g. a short name, that is a key linking the definitions of
                       variables with observations.
        trait        = A name of the trait mapped to an external ontology; if there is no exact mapping, an informative
                       description of the trait.
        method       = A name of the measurement method mapped to an external ontology; if there is no exact mapping, an
                       informative description of the measurement procedure
        scale        = Units of the measurement or scale in which the observations are expressed; if possible, standard
                       units and scales should be used and mapped to existing ontologies; in the case of non-standard scale
                       a full explanation should be given
        datatype     = The type of data to be stored, e.g. 'int', 'float', 'str', 'list', etc.
        value        = The data itself
        label        = The label for each value (most useful when the data is a frequency table as in hue, or other tables)

        :param variable: str
        :param trait: str
        :param method: str
        :param scale: str
        :param datatype: type
        :param value:
        :param label:
        """
        self.variable = variable
        self.trait = trait
        self.method = method
        self.scale = scale
        self.datatype = datatype
        self.value = value
        self.label = label

        self.observations[variable] = {
            "trait": trait,
            "method": method,
            "scale": scale,
            "datatype": str(datatype),
            "value": value,
            "label": label
        }


# Initialize an instance of the Params and Outputs class with default values
# params and outputs are available when plantcv is imported
params = Params()
outputs = Outputs()


class Spectral_data:
    # PlantCV Hyperspectral data class
    def __init__(self, array_data, max_wavelength, min_wavelength, d_type, wavelength_dict, samples, lines, interleave,
                 wavelength_units, array_type, pseudo_rgb, filename, default_bands):
        # The actual array/datacube
        self.array_data = array_data
        self.max_wavelength = max_wavelength
        self.min_wavelength = min_wavelength
        # Numpy data type
        self.d_type = d_type
        # Contains all available wavelengths where keys are wavelength and value are indices
        self.wavelength_dict = wavelength_dict
        # Resolution of a single band of spectral data is (samples, lines) rather than (x,y) with other arrays
        self.samples = samples
        self.lines = lines
        # Interleave type
        self.interleave = interleave
        self.wavelength_units = wavelength_units
        # The type of array data (entire datacube, specific index, first derivative, etc)
        self.array_type = array_type
        # Pseudo-RGB image if the array_type is a datacube
        self.pseudo_rgb = pseudo_rgb
        # The filename where the data originated from
        self.filename = filename
        # The default band indices needed to make an pseudo_rgb image, if not available then store None
        self.default_bands = default_bands

# Example
# spectral_array = Spectral_data(max_wavelength=1000.95, min_wavelength=379.027, d_type=numpy.float32,
#                           wavelength_dict=dictionary, samples=1600, lines=1704, interleave='bil',
#                           wavelength_units='nm', array_type="datacube", filename=fname, default_bands={159,253,520})


from plantcv.plantcv.fatal_error import fatal_error
from plantcv.plantcv.print_image import print_image
from plantcv.plantcv.plot_image import plot_image
from plantcv.plantcv.color_palette import color_palette
from plantcv.plantcv.rgb2gray import rgb2gray
from plantcv.plantcv.gaussian_blur import gaussian_blur
from plantcv.plantcv import transform
from plantcv.plantcv import Spectral_data
from plantcv.plantcv import hyperspectral
from plantcv.plantcv.apply_mask import apply_mask
from plantcv.plantcv.readimage import readimage
from plantcv.plantcv.readbayer import readbayer
from plantcv.plantcv.laplace_filter import laplace_filter
from plantcv.plantcv.sobel_filter import sobel_filter
from plantcv.plantcv.scharr_filter import scharr_filter
from plantcv.plantcv.hist_equalization import hist_equalization
from plantcv.plantcv.image_add import image_add
from plantcv.plantcv.image_subtract import image_subtract
from plantcv.plantcv.erode import erode
from plantcv.plantcv.dilate import dilate
from plantcv.plantcv.watershed import watershed_segmentation
from plantcv.plantcv.rectangle_mask import rectangle_mask
from plantcv.plantcv.rgb2gray_hsv import rgb2gray_hsv
from plantcv.plantcv.rgb2gray_lab import rgb2gray_lab
from plantcv.plantcv.median_blur import median_blur
from plantcv.plantcv.fill import fill
from plantcv.plantcv.invert import invert
from plantcv.plantcv.logical_and import logical_and
from plantcv.plantcv.logical_or import logical_or
from plantcv.plantcv.logical_xor import logical_xor
from plantcv.plantcv.find_objects import find_objects
from plantcv.plantcv.roi_objects import roi_objects
from plantcv.plantcv.object_composition import object_composition
from plantcv.plantcv.within_frame import within_frame
from plantcv.plantcv.analyze_object import analyze_object
from plantcv.plantcv.analyze_bound_horizontal import analyze_bound_horizontal
from plantcv.plantcv.analyze_bound_vertical import analyze_bound_vertical
from plantcv.plantcv.analyze_color import analyze_color
from plantcv.plantcv.analyze_nir_intensity import analyze_nir_intensity
from plantcv.plantcv.fluor_fvfm import fluor_fvfm
from plantcv.plantcv.print_results import print_results
from plantcv.plantcv.resize import resize
from plantcv.plantcv.flip import flip
from plantcv.plantcv.crop_position_mask import crop_position_mask
from plantcv.plantcv.get_nir import get_nir
from plantcv.plantcv.report_size_marker_area import report_size_marker_area
from plantcv.plantcv.white_balance import white_balance
from plantcv.plantcv.acute_vertex import acute_vertex
from plantcv.plantcv.scale_features import scale_features
from plantcv.plantcv.landmark_reference_pt_dist import landmark_reference_pt_dist
from plantcv.plantcv.x_axis_pseudolandmarks import x_axis_pseudolandmarks
from plantcv.plantcv.y_axis_pseudolandmarks import y_axis_pseudolandmarks
from plantcv.plantcv.cluster_contours import cluster_contours
from plantcv.plantcv.cluster_contour_splitimg import cluster_contour_splitimg
from plantcv.plantcv.rotate import rotate
from plantcv.plantcv.shift_img import shift_img
from plantcv.plantcv.output_mask_ori_img import output_mask
from plantcv.plantcv.auto_crop import auto_crop
from plantcv.plantcv.background_subtraction import background_subtraction
from plantcv.plantcv.naive_bayes_classifier import naive_bayes_classifier
from plantcv.plantcv.acute import acute
from plantcv.plantcv.distance_transform import distance_transform
from plantcv.plantcv.canny_edge_detect import canny_edge_detect
from plantcv.plantcv.opening import opening
from plantcv.plantcv.closing import closing
from plantcv.plantcv import roi
from plantcv.plantcv import threshold
from plantcv.plantcv.canny_edge_detect import canny_edge_detect
from plantcv.plantcv.cluster_contour_mask import cluster_contour_mask
from plantcv.plantcv.analyze_thermal_values import analyze_thermal_values
from plantcv.plantcv import visualize
from plantcv.plantcv import morphology
from plantcv.plantcv import photosynthesis
from plantcv.plantcv.fill_holes import fill_holes
from plantcv.plantcv.get_kernel import get_kernel
<<<<<<< HEAD
from plantcv.plantcv.masked_stats import masked_mean
from plantcv.plantcv.masked_stats import masked_median
from plantcv.plantcv.masked_stats import masked_std


=======
from plantcv.plantcv.crop import crop
>>>>>>> e6d28862

# add new functions to end of lists

__all__ = ['fatal_error', 'print_image', 'plot_image', 'color_palette', 'apply_mask','gaussian_blur', 'transform',
           'hyperspectral', 'readimage',
           'readbayer', 'laplace_filter', 'sobel_filter', 'scharr_filter', 'hist_equalization', 'erode',
           'image_add', 'image_subtract', 'dilate', 'watershed', 'rectangle_mask', 'rgb2gray_hsv', 'rgb2gray_lab',
           'rgb2gray', 'median_blur', 'fill', 'invert', 'logical_and', 'logical_or', 'logical_xor',
           'find_objects', 'roi_objects', 'object_composition', 'analyze_object', 'morphology',
           'analyze_bound_horizontal', 'analyze_bound_vertical', 'analyze_color', 'analyze_nir_intensity',
           'fluor_fvfm', 'print_results', 'resize', 'flip', 'crop_position_mask', 'get_nir', 'report_size_marker_area',
           'white_balance', 'acute_vertex', 'scale_features', 'landmark_reference_pt_dist', 'outputs',
           'x_axis_pseudolandmarks', 'y_axis_pseudolandmarks', 'cluster_contours', 'visualize',
           'cluster_contour_splitimg', 'rotate', 'shift_img', 'output_mask', 'auto_crop', 'canny_edge_detect',
           'background_subtraction', 'naive_bayes_classifier', 'acute', 'distance_transform', 'params',
           'cluster_contour_mask','analyze_thermal_values', 'opening',
<<<<<<< HEAD
           'closing','within_frame', 'fill_holes','get_kernel','masked_mean','masked_median','masked_std']

=======
           'closing','within_frame', 'fill_holes', 'get_kernel', 'Spectral_data', 'crop']
>>>>>>> e6d28862

from ._version import get_versions
__version__ = get_versions()['version']
del get_versions<|MERGE_RESOLUTION|>--- conflicted
+++ resolved
@@ -204,15 +204,11 @@
 from plantcv.plantcv import photosynthesis
 from plantcv.plantcv.fill_holes import fill_holes
 from plantcv.plantcv.get_kernel import get_kernel
-<<<<<<< HEAD
 from plantcv.plantcv.masked_stats import masked_mean
 from plantcv.plantcv.masked_stats import masked_median
 from plantcv.plantcv.masked_stats import masked_std
-
-
-=======
 from plantcv.plantcv.crop import crop
->>>>>>> e6d28862
+
 
 # add new functions to end of lists
 
@@ -229,12 +225,8 @@
            'cluster_contour_splitimg', 'rotate', 'shift_img', 'output_mask', 'auto_crop', 'canny_edge_detect',
            'background_subtraction', 'naive_bayes_classifier', 'acute', 'distance_transform', 'params',
            'cluster_contour_mask','analyze_thermal_values', 'opening',
-<<<<<<< HEAD
-           'closing','within_frame', 'fill_holes','get_kernel','masked_mean','masked_median','masked_std']
-
-=======
-           'closing','within_frame', 'fill_holes', 'get_kernel', 'Spectral_data', 'crop']
->>>>>>> e6d28862
+           'closing','within_frame', 'fill_holes','get_kernel','masked_mean','masked_median','masked_std', 'crop']
+
 
 from ._version import get_versions
 __version__ = get_versions()['version']
