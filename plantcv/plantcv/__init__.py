--- conflicted
+++ resolved
@@ -168,15 +168,12 @@
 from plantcv.plantcv import morphology
 from plantcv.plantcv import photosynthesis
 from plantcv.plantcv.fill_holes import fill_holes
-<<<<<<< HEAD
+from plantcv.plantcv.get_kernel import get_kernel
 from plantcv.plantcv.masked_stats import mean
 from plantcv.plantcv.masked_stats import median
 from plantcv.plantcv.masked_stats import std
 
 
-=======
-from plantcv.plantcv.get_kernel import get_kernel
->>>>>>> dc27ad66
 
 # add new functions to end of lists
 
@@ -192,11 +189,8 @@
            'cluster_contour_splitimg', 'rotate', 'shift_img', 'output_mask', 'auto_crop', 'canny_edge_detect',
            'background_subtraction', 'naive_bayes_classifier', 'acute', 'distance_transform', 'params',
            'cluster_contour_mask','analyze_thermal_values', 'opening',
-<<<<<<< HEAD
-           'closing','within_frame', 'fill_holes','mean','median','std']
-=======
-           'closing','within_frame', 'fill_holes', 'get_kernel']
->>>>>>> dc27ad66
+           'closing','within_frame', 'fill_holes','get_kernel','mean','median','std']
+
 
 from ._version import get_versions
 __version__ = get_versions()['version']
