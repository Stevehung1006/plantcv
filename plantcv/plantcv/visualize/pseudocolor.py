# Pseudocolor any grayscale image

import os
import cv2
import numpy as np
from matplotlib import pyplot as plt
from plantcv.plantcv import params
from plantcv.plantcv import plot_image
from plantcv.plantcv import fatal_error


<<<<<<< HEAD
def pseudocolor(gray_img, obj=None, objpadding=(0,0), mask=None, cmap=None, background="image", min_value=0, max_value=255,
                axes=True, colorbar=True):
=======
def pseudocolor(gray_img, obj=None, mask=None, cmap=None, background="image", min_value=0, max_value=255,
                axes=True, colorbar=True, padding="auto"):
>>>>>>> 6935a82f
    """Pseudocolor any grayscale image to custom colormap

    Inputs:
    gray_img    = grayscale image data
    obj         = (optional) if provided, the pseudocolored image gets cropped down to the region of interest
    objpadding  = (optional) buffers the extents of the obj to enlarge the area that is cropped. Expects a tuple (x,y) is used as a percent increase in each direction. default is (0,0). (0.5,0.5) is a 50% increase in size.
    mask        = (optional) binary mask
    cmap        = (optional) colormap. default is the matplotlib default, viridis
    background  = (optional) background color/type, options are "image" (gray_img), "white", or "black" (requires a mask)
    min_value   = (optional) minimum value for range of interest. default = 0
    max_value   = (optional) maximum value for range of interest. default = 255
    axes        = (optional) if False then x- and y-axis won't be displayed, nor will the title. default = True
    colorbar    = (optional) if False then colorbar won't be displayed. default = True
    padding     = (optional) if "auto" then cropping to

    Returns:
    pseudo_image = pseudocolored image

    :param gray_img: numpy.ndarray
    :param obj: numpy.ndarray
    :param objpadding: list
    :param mask: numpy.ndarray
    :param cmap: str
    :param background: str
    :param min_value: numeric
    :param max_value: numeric
    :param dpi: int
    :param axes: bool
    :param padding: str, int
    :return pseudo_image: numpy.ndarray
    """

    # Auto-increment the device counter
    params.device += 1

    # Make copies of the gray image
    gray_img1 = np.copy(gray_img)

    # Check if the image is grayscale
    if len(np.shape(gray_img)) != 2:
        fatal_error("Image must be grayscale.")

    # Apply the mask if given
    if mask is not None:
        if obj is not None:
            # Copy the image
            img_copy = np.copy(gray_img1)
            # Extract contour size
            x, y, w, h = cv2.boundingRect(obj)
            cv2.rectangle(img_copy, (x, y), (x + w, y + h), (0, 255, 0), 5)

            # Crop down the image
            crop_img = gray_img[y:y + h, x:x + w]

            # Setup a buffer around the bounding box of obj
<<<<<<< HEAD
            offsetx = objpadding[0]
            offsety = objpadding[1]

            # Calculate the buffer size based on the contour size
            offsetx = int(w * offsetx)
            offsety = int(h * offsety)
=======
            # If obj is already a rectangle than we assume the user wants to use this size and the buffer = 0
            peri = cv2.arcLength(obj, True)
            approx = cv2.approxPolyDP(obj, 0.01 * peri, True)
            if type(padding) is int:
                # Calculate the buffer size based on the contour size
                offsetx = padding
                offsety = padding
            elif type(padding) is str and padding.upper() == "AUTO":
                # Calculate the buffer size based on the contour size
                offsetx = int(w / 5)
                offsety = int(h / 5)
            else:
                fatal_error("Padding must either be 'auto' or an integer.")
>>>>>>> 6935a82f

            if background.upper() == "IMAGE":
                gray_img1 = gray_img1[y - offsety:y + h + offsety, x - offsetx:x + w + offsetx]
            else:
                # Crop img including buffer
                gray_img1 = cv2.copyMakeBorder(crop_img, offsety, offsety, offsetx, offsetx, cv2.BORDER_CONSTANT,
                                               value=(0, 0, 0))

            # Crop the mask to the same size as the image
            crop_mask = mask[y:y + h, x:x + w]
            mask = cv2.copyMakeBorder(crop_mask, offsety, offsety, offsetx, offsetx, cv2.BORDER_CONSTANT,
                                      value=(0, 0, 0))

        # Apply the mask
        masked_img = np.ma.array(gray_img1, mask=~mask.astype(np.bool))

        # Set the background color or type
        if background.upper() == "BLACK":
            # Background is all zeros
            bkg_img = np.zeros(np.shape(gray_img1), dtype=np.uint8)
            # Use the gray cmap for the background
            bkg_cmap = "gray"
        elif background.upper() == "WHITE":
            # Background is all 255 (white)
            bkg_img = np.zeros(np.shape(gray_img1), dtype=np.uint8)
            bkg_img += 255
            bkg_cmap = "gray"
        elif background.upper() == "IMAGE":
            # Set the background to the input gray image
            bkg_img = gray_img1
            bkg_cmap = "gray"
        else:
            fatal_error(
                "Background type {0} is not supported. Please use 'white', 'black', or 'image'.".format(background))

        # Pseudocolor the image, plot the background first
        pseudo_img1 = plt.imshow(bkg_img, cmap=bkg_cmap, vmin=min_value, vmax=max_value)
        # Overlay the masked grayscale image with the user input colormap
        plt.imshow(masked_img, cmap=cmap, vmin=min_value, vmax=max_value)

        if colorbar:
            plt.colorbar(fraction=0.033, pad=0.04)

        if axes:
            # Include image title
            plt.title('Pseudocolored image')
        else:
            # Remove axes
            plt.xticks([])
            plt.yticks([])

        # Store the current figure
        pseudo_img = plt.gcf()

        # Print or plot if debug is turned on
        if params.debug == 'print':
            plt.savefig(os.path.join(params.debug_outdir, str(params.device) + '_pseudocolored.png'), dpi=params.dpi)
            plt.close()
        elif params.debug == 'plot':
            plot_image(pseudo_img1)
            # Use non-blocking mode in case the function is run more than once
            plt.show(block=False)
        elif params.debug == None:
            plt.show(block=False)

    else:
        # Pseudocolor the image
        pseudo_img1 = plt.imshow(gray_img1, cmap=cmap, vmin=min_value, vmax=max_value)

        if colorbar:
            # Include the colorbar
            plt.colorbar(fraction=0.033, pad=0.04)

        if axes:
            # Include image title
            plt.title('Pseudocolored image')  # + os.path.splitext(filename)[0])
        else:
            # Remove axes
            plt.xticks([])
            plt.yticks([])

        pseudo_img = plt.gcf()

        # Print or plot if debug is turned on
        if params.debug == 'print':
            plt.savefig(os.path.join(params.debug_outdir, str(params.device) + '_pseudocolored.png'), dpi=params.dpi)
            pseudo_img.clear()
            plt.close()
        elif params.debug == 'plot':
            plot_image(pseudo_img1)
            # Use non-blocking mode in case the function is run more than once
            plt.show(block=False)
        elif params.debug == None:
            plt.show(block=False)

    return pseudo_img<|MERGE_RESOLUTION|>--- conflicted
+++ resolved
@@ -9,13 +9,8 @@
 from plantcv.plantcv import fatal_error
 
 
-<<<<<<< HEAD
-def pseudocolor(gray_img, obj=None, objpadding=(0,0), mask=None, cmap=None, background="image", min_value=0, max_value=255,
-                axes=True, colorbar=True):
-=======
 def pseudocolor(gray_img, obj=None, mask=None, cmap=None, background="image", min_value=0, max_value=255,
                 axes=True, colorbar=True, padding="auto"):
->>>>>>> 6935a82f
     """Pseudocolor any grayscale image to custom colormap
 
     Inputs:
@@ -29,14 +24,13 @@
     max_value   = (optional) maximum value for range of interest. default = 255
     axes        = (optional) if False then x- and y-axis won't be displayed, nor will the title. default = True
     colorbar    = (optional) if False then colorbar won't be displayed. default = True
-    padding     = (optional) if "auto" then cropping to
+    padding     = (optional) if "auto" then the image is cropped with a 20% increase in extent in each dimension. An single integer is also accepted to define the padding as a percent increase of each dimention of the object extent
 
     Returns:
     pseudo_image = pseudocolored image
 
     :param gray_img: numpy.ndarray
     :param obj: numpy.ndarray
-    :param objpadding: list
     :param mask: numpy.ndarray
     :param cmap: str
     :param background: str
@@ -71,28 +65,16 @@
             crop_img = gray_img[y:y + h, x:x + w]
 
             # Setup a buffer around the bounding box of obj
-<<<<<<< HEAD
-            offsetx = objpadding[0]
-            offsety = objpadding[1]
-
-            # Calculate the buffer size based on the contour size
-            offsetx = int(w * offsetx)
-            offsety = int(h * offsety)
-=======
-            # If obj is already a rectangle than we assume the user wants to use this size and the buffer = 0
-            peri = cv2.arcLength(obj, True)
-            approx = cv2.approxPolyDP(obj, 0.01 * peri, True)
             if type(padding) is int:
                 # Calculate the buffer size based on the contour size
-                offsetx = padding
-                offsety = padding
+                offsetx = int(w * padding/100)
+                offsety = int(w * padding/100)
             elif type(padding) is str and padding.upper() == "AUTO":
                 # Calculate the buffer size based on the contour size
                 offsetx = int(w / 5)
                 offsety = int(h / 5)
             else:
                 fatal_error("Padding must either be 'auto' or an integer.")
->>>>>>> 6935a82f
 
             if background.upper() == "IMAGE":
                 gray_img1 = gray_img1[y - offsety:y + h + offsety, x - offsetx:x + w + offsetx]
