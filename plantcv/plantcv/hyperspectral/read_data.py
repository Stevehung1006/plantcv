--- conflicted
+++ resolved
@@ -77,11 +77,6 @@
                   "9": np.complex128, "12": np.uint16, "13": np.uint32, "14": np.uint64, "15": np.uint64}
     header_dict["data type"] = dtype_dict[header_dict["data type"]]
 
-<<<<<<< HEAD
-    print(header_dict["data type"])
-
-=======
->>>>>>> 14773868
     # Read in the data from the file
     raw_data = np.fromfile(filename, header_dict["data type"], -1)
 
